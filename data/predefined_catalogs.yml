--- conflicted
+++ resolved
@@ -8,13 +8,9 @@
 deltares_data:
    urlpath: https://raw.githubusercontent.com/Deltares/hydromt/{version}/data/catalogs/deltares_data.yml
    versions:
-<<<<<<< HEAD
      v2022.7: main 
      v2022.5: d88cc47bd4ecc83de38c00aa554a7d48ad23ec23
-=======
-     v2022.5: d88cc47bd4ecc83de38c00aa554a7d48ad23ec23
    notes: This data is only accessible when connected to the Deltares network.
->>>>>>> 7fb6bdf9
 artifact_data:
    urlpath: https://github.com/DirkEilander/hydromt-artifacts/releases/download/{version}/data.tar.gz
    versions:
