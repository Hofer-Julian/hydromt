# list of predefined data catalogs
#
# <name>:
#    urlpath: <path or url to yml file or data archive containing a data_catalog.yml file>
#    versions:
#       <calendar_version>: <git hash / tag>
#    notes: <notes used in > 
# if new versions of the data_catalogs are created, the current file predefined_catalogs.yml should be edited in main (not in the branch). 
deltares_data:
   urlpath: https://raw.githubusercontent.com/Deltares/hydromt/{version}/data/catalogs/deltares_data.yml
   versions:
     v2023.2: main
<<<<<<< HEAD
     v2022.7: e082da339f22cb1fc3571eec5a901a21d1c8a7bd
=======
     v2022.7: b4542a6882d4c0709591be11adbef50ba4b832c8 
>>>>>>> b4753e42
     v2022.5: d88cc47bd4ecc83de38c00aa554a7d48ad23ec23
   notes: This data is only accessible when connected to the Deltares network.
artifact_data:
   urlpath: https://github.com/DirkEilander/hydromt-artifacts/releases/download/{version}/data.tar.gz
   versions:
      v0.0.8: v0.0.8
      v0.0.7: v0.0.7
      v0.0.6: v0.0.6
   notes: This data archive contains a sample dataset for the Piave basin (North Italy) to be used for tests and docs/demo purposes.<|MERGE_RESOLUTION|>--- conflicted
+++ resolved
@@ -10,11 +10,7 @@
    urlpath: https://raw.githubusercontent.com/Deltares/hydromt/{version}/data/catalogs/deltares_data.yml
    versions:
      v2023.2: main
-<<<<<<< HEAD
-     v2022.7: e082da339f22cb1fc3571eec5a901a21d1c8a7bd
-=======
-     v2022.7: b4542a6882d4c0709591be11adbef50ba4b832c8 
->>>>>>> b4753e42
+     v2022.7: e082da339f22cb1fc3571eec5a901a21d1c8a7bd 
      v2022.5: d88cc47bd4ecc83de38c00aa554a7d48ad23ec23
    notes: This data is only accessible when connected to the Deltares network.
 artifact_data:
