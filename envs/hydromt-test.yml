--- conflicted
+++ resolved
@@ -30,12 +30,8 @@
   - requests
   - rioxarray
   - scipy
-<<<<<<< HEAD
-  - shapely
   - universal_pathlib
-=======
   - shapely>=2.0.0
->>>>>>> 3fb80785
   - xarray
   - xugrid>=0.1.5 # optional for mesh
   - zarr