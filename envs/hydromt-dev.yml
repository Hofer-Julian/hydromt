--- conflicted
+++ resolved
@@ -33,11 +33,7 @@
   - pip
   - pydata-sphinx-theme  # docs
   - pyflwdir>=0.5.4
-<<<<<<< HEAD
-  - pygeos>=0.8
-=======
   - pygeos # optional dep of xugrid, required for mesh
->>>>>>> 56e361cc
   - pyproj
   - pytest # tests
   - pytest-cov # tests
@@ -50,12 +46,8 @@
   - scipy
   - testpath  # tests
   - toml
-<<<<<<< HEAD
-  - shapely
-=======
   - universal_pathlib
   - shapely>=2.0.0
->>>>>>> 56e361cc
   - sphinx # docs
   - s3fs
   - xarray
