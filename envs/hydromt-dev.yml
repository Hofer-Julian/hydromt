--- conflicted
+++ resolved
@@ -44,12 +44,8 @@
   - scipy
   - testpath  # tests
   - toml
-<<<<<<< HEAD
   - universal_pathlib
-  - shapely
-=======
   - shapely>=2.0.0
->>>>>>> 3fb80785
   - sphinx # docs
   - xarray
   - xugrid>=0.1.5 # optional for mesh
