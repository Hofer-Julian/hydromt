import pytest
import numpy as np
import pandas as pd
import geopandas as gpd
import xarray as xr
from shapely.geometry import box

from hydromt import Model, GridModel, LumpedModel, NetworkModel
from hydromt import raster, vector, gis_utils
import pyflwdir


@pytest.fixture
def rioda():
    return raster.full_from_transform(
        transform=[0.5, 0.0, 3.0, 0.0, -0.5, -9.0],
        shape=(4, 6),
        nodata=-1,
        name="test",
        crs=4326,
    )


@pytest.fixture
def df():
    df = pd.DataFrame(
        {
            "city": ["Buenos Aires", "Brasilia", "Santiago", "Bogota", "Caracas"],
            "country": ["Argentina", "Brazil", "Chile", "Colombia", "Venezuela"],
            "latitude": [-34.58, -15.78, -33.45, 4.60, 10.48],
            "longitude": [-58.66, -47.91, -70.66, -74.08, -66.86],
        }
    )
    return df


@pytest.fixture
def geodf(df):
    gdf = gpd.GeoDataFrame(
        data=df.drop(columns=["longitude", "latitude"]),
        geometry=gpd.points_from_xy(df["longitude"], df["latitude"]),
        crs=4326,
    )
    return gdf


@pytest.fixture
def world():
    world = gpd.read_file(gpd.datasets.get_path("naturalearth_lowres"))
    return world


@pytest.fixture
def ts(geodf):
    dates = pd.date_range("01-01-2000", "12-31-2000", name="time")
    ts = pd.DataFrame(
        index=geodf.index,
        columns=dates,
        data=np.random.rand(geodf.index.size, dates.size),
    )
    return ts


@pytest.fixture
def geoda(geodf, ts):
    da = vector.GeoDataArray.from_gdf(geodf, ts, name="test", dims=("index", "time"))
    return da


@pytest.fixture
def demda():
    np.random.seed(11)
    da = xr.DataArray(
        data=np.random.rand(15, 10),
        dims=("y", "x"),
        coords={"y": -np.arange(0, 1500, 100), "x": np.arange(0, 1000, 100)},
        attrs=dict(_FillValue=-9999),
    )
    da.raster.set_crs(3785)
    return da


@pytest.fixture
def flwdir(demda):
    # NOTE: single basin!
    return pyflwdir.from_dem(
        demda.values,
        nodata=demda.raster.nodata,
        outlets="min",
        transform=demda.raster.transform,
        latlon=demda.raster.crs.is_geographic,
    )


@pytest.fixture
def flwda(flwdir):
    xcoords, ycoords = gis_utils.affine_to_coords(flwdir.transform, flwdir.shape)
    da = xr.DataArray(
        name="flwdir",
        data=flwdir.to_array("d8"),
        dims=("y", "x"),
        coords={"y": ycoords, "x": xcoords},
        attrs=dict(_FillValue=247),
    )
    da.raster.set_crs(3785)
    return da


@pytest.fixture
def hydds(flwda, flwdir):
    ds = flwda.copy().to_dataset()
    ds["uparea"] = xr.DataArray(
        data=flwdir.upstream_area("cell"),
        dims=flwda.raster.dims,
        attrs=dict(_FillValue=-9999),
    )
    ds.raster.set_crs(flwda.raster.crs)
    return ds


@pytest.fixture
def obsda():
    rng = np.random.default_rng(12345)
    da = xr.DataArray(
        data=rng.random(size=365) * 100,
        dims=("time"),
        coords={"time": pd.date_range(start="2020-01-01", periods=365, freq="1D")},
        attrs=dict(_FillValue=-9999),
    )
    da.raster.set_crs(4326)
    return da


@pytest.fixture
def demuda():
    import xugrid as xu

    uds = xu.data.adh_san_diego()
    uda = uds["elevation"]
    uda.ugrid.grid.set_crs(epsg=2230)
    return uda


@pytest.fixture
def model(demda, world, obsda):
    mod = Model()
    mod.setup_region({"geom": demda.raster.box})
    mod.setup_config(**{"header": {"setting": "value"}})
    mod.set_staticmaps(demda, "elevtn")  # will be deprecated
    mod.set_geoms(world, "world")
    mod.set_forcing(obsda, "waterlevel")
    mod.set_states(demda, "zsini")
    mod.set_results(obsda, "zs")
    return mod


@pytest.fixture
def grid_model(demda, flwda):
    mod = GridModel()
    mod.setup_region({"geom": demda.raster.box})
    mod.setup_config(**{"header": {"setting": "value"}})
    mod.set_grid(demda, "elevtn")
    mod.set_grid(flwda, "flwdir")
    return mod


@pytest.fixture
<<<<<<< HEAD
def lumped_model(ts, geodf):
    mod = LumpedModel()
    mod.setup_region({"bbox": geodf.total_bounds})
    mod.setup_config(**{"header": {"setting": "value"}})
    da = xr.DataArray(
        ts,
        dims=["index", "time"],
        coords={"index": ts.index, "time": ts.columns},
        name="zs",
    )
    da = da.assign_coords(geometry=(["index"], geodf["geometry"]))
    mod.set_response_units(da)
    return mod


@pytest.fixture
def network_model():
    mod = NetworkModel()
    # TODO set data and attributes of mod
=======
def mesh_model(demuda):
    from hydromt import MeshModel

    mod = MeshModel()
    region = gpd.GeoDataFrame(
        geometry=[box(*demuda.ugrid.grid.bounds)], crs=demuda.ugrid.crs
    )
    mod.setup_region({"geom": region})
    mod.setup_config(**{"header": {"setting": "value"}})
    mod.set_mesh(demuda, "elevtn")
>>>>>>> 131e1e16
    return mod<|MERGE_RESOLUTION|>--- conflicted
+++ resolved
@@ -165,7 +165,6 @@
 
 
 @pytest.fixture
-<<<<<<< HEAD
 def lumped_model(ts, geodf):
     mod = LumpedModel()
     mod.setup_region({"bbox": geodf.total_bounds})
@@ -185,7 +184,10 @@
 def network_model():
     mod = NetworkModel()
     # TODO set data and attributes of mod
-=======
+    return mod
+
+
+@pytest.fixture
 def mesh_model(demuda):
     from hydromt import MeshModel
 
@@ -196,5 +198,4 @@
     mod.setup_region({"geom": region})
     mod.setup_config(**{"header": {"setting": "value"}})
     mod.set_mesh(demuda, "elevtn")
->>>>>>> 131e1e16
     return mod