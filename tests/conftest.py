import pytest
from os.path import join, dirname, abspath
import numpy as np
import pandas as pd
import geopandas as gpd
import xarray as xr
from shapely.geometry import box

<<<<<<< HEAD
from hydromt import Model, GridModel, LumpedModel, NetworkModel, data_catalog
from hydromt.models.model_api import AuxmapsMixin, AuxmapModel
from hydromt.data_catalog import DataCatalog
=======
from hydromt import Model, GridModel, LumpedModel, NetworkModel
from hydromt.models.model_api import AuxmapsModel
>>>>>>> 75e568c8
from hydromt import raster, vector, gis_utils
import pyflwdir


<<<<<<< HEAD
DATADIR = join(dirname(abspath(__file__)), "..", "data")


=======
>>>>>>> 75e568c8
@pytest.fixture
def rioda():
    return raster.full_from_transform(
        transform=[0.5, 0.0, 3.0, 0.0, -0.5, -9.0],
        shape=(4, 6),
        nodata=-1,
        name="test",
        crs=4326,
    )


@pytest.fixture
def df():
    df = pd.DataFrame(
        {
            "city": ["Buenos Aires", "Brasilia", "Santiago", "Bogota", "Caracas"],
            "country": ["Argentina", "Brazil", "Chile", "Colombia", "Venezuela"],
            "latitude": [-34.58, -15.78, -33.45, 4.60, 10.48],
            "longitude": [-58.66, -47.91, -70.66, -74.08, -66.86],
        }
    )
    return df


@pytest.fixture
def df_time():
    df_time = pd.DataFrame(
        {
            "precip": [0, 1, 2, 3, 4],
            "temp": [15, 16, 17, 18, 19],
            "pet": [1, 2, 3, 4, 5],
        },
        index=pd.date_range(start="2007-01-01", end="2007-01-05", freq="D"),
    )
    return df_time


@pytest.fixture
def geodf(df):
    gdf = gpd.GeoDataFrame(
        data=df.drop(columns=["longitude", "latitude"]),
        geometry=gpd.points_from_xy(df["longitude"], df["latitude"]),
        crs=4326,
    )
    return gdf


@pytest.fixture
def world():
    world = gpd.read_file(gpd.datasets.get_path("naturalearth_lowres"))
    return world


@pytest.fixture
def ts(geodf):
    dates = pd.date_range("01-01-2000", "12-31-2000", name="time")
    ts = pd.DataFrame(
        index=geodf.index,
        columns=dates,
        data=np.random.rand(geodf.index.size, dates.size),
    )
    return ts


@pytest.fixture
def geoda(geodf, ts):
    da = vector.GeoDataArray.from_gdf(geodf, ts, name="test", dims=("index", "time"))
    return da


@pytest.fixture
def demda():
    np.random.seed(11)
    da = xr.DataArray(
        data=np.random.rand(15, 10),
        dims=("y", "x"),
        coords={"y": -np.arange(0, 1500, 100), "x": np.arange(0, 1000, 100)},
        attrs=dict(_FillValue=-9999),
    )
    da.raster.set_crs(3785)
    return da


@pytest.fixture
def flwdir(demda):
    # NOTE: single basin!
    return pyflwdir.from_dem(
        demda.values,
        nodata=demda.raster.nodata,
        outlets="min",
        transform=demda.raster.transform,
        latlon=demda.raster.crs.is_geographic,
    )


@pytest.fixture
def flwda(flwdir):
    xcoords, ycoords = gis_utils.affine_to_coords(flwdir.transform, flwdir.shape)
    da = xr.DataArray(
        name="flwdir",
        data=flwdir.to_array("d8"),
        dims=("y", "x"),
        coords={"y": ycoords, "x": xcoords},
        attrs=dict(_FillValue=247),
    )
    da.raster.set_crs(3785)
    return da


@pytest.fixture
def hydds(flwda, flwdir):
    ds = flwda.copy().to_dataset()
    ds["uparea"] = xr.DataArray(
        data=flwdir.upstream_area("cell"),
        dims=flwda.raster.dims,
        attrs=dict(_FillValue=-9999),
    )
    ds.raster.set_crs(flwda.raster.crs)
    return ds


@pytest.fixture
def obsda():
    rng = np.random.default_rng(12345)
    da = xr.DataArray(
        data=rng.random(size=365) * 100,
        dims=("time"),
        coords={"time": pd.date_range(start="2020-01-01", periods=365, freq="1D")},
        attrs=dict(_FillValue=-9999),
    )
    da.raster.set_crs(4326)
    return da


@pytest.fixture
def demuda():
    import xugrid as xu

    uds = xu.data.adh_san_diego()
    uda = uds["elevation"]
    uda.ugrid.grid.set_crs(epsg=2230)
    return uda


@pytest.fixture
def griduda():
    import xugrid as xu

    bbox = [12.05, 46.45, 12.10, 46.50]  # Piava river
    data_catalog = DataCatalog(data_libs=["artifact_data"])
    da = data_catalog.get_rasterdataset("merit_hydro", bbox=bbox, variables="elevtn")
    gdf_da = da.raster.vectorize()
    gdf_da.index.name = "mesh2d_nFaces"
    uda = xu.UgridDataset.from_geodataframe(gdf_da)
    uda = uda["value"]
    uda.name = "elevtn"

    return uda


@pytest.fixture
def model(demda, world, obsda):
    mod = Model()
    mod.setup_region({"geom": demda.raster.box})
    mod.setup_config(**{"header": {"setting": "value"}})
    mod.set_staticmaps(demda, "elevtn")  # will be deprecated
    mod.set_geoms(world, "world")
    mod.set_forcing(obsda, "waterlevel")
    mod.set_states(demda, "zsini")
    mod.set_results(obsda, "zs")
    return mod


@pytest.fixture
def auxmap_model(demda):
<<<<<<< HEAD
    mod = AuxmapModel()
=======
    mod = AuxmapsModel()
>>>>>>> 75e568c8
    mod.setup_region({"geom": demda.raster.box})
    mod.setup_config(**{"header": {"setting": "value"}})
    mod.set_auxmaps(demda, "elevtn")
    return mod


@pytest.fixture
def grid_model(demda, flwda):
    mod = GridModel()
    mod.setup_region({"geom": demda.raster.box})
    mod.setup_config(**{"header": {"setting": "value"}})
    mod.set_grid(demda, "elevtn")
    mod.set_grid(flwda, "flwdir")
    return mod


@pytest.fixture
def lumped_model(ts, geodf):
    mod = LumpedModel()
    # mod.setup_region({"bbox": geodf.total_bounds})
    mod.setup_config(**{"header": {"setting": "value"}})
    da = xr.DataArray(
        ts,
        dims=["index", "time"],
        coords={"index": ts.index, "time": ts.columns},
        name="zs",
    )
    da = da.assign_coords(geometry=(["index"], geodf["geometry"]))
    da.vector.set_crs(geodf.crs)
    mod.set_response_units(da)
    return mod


@pytest.fixture
def network_model():
    mod = NetworkModel()
    # TODO set data and attributes of mod
    return mod


@pytest.fixture
def mesh_model(demuda):
    from hydromt import MeshModel

    mod = MeshModel()
    # region = gpd.GeoDataFrame(
    #     geometry=[box(*demuda.ugrid.grid.bounds)], crs=demuda.ugrid.crs
    # )
    # mod.setup_region({"geom": region})
    mod.setup_config(**{"header": {"setting": "value"}})
    mod.set_mesh(demuda, "elevtn")

    return mod<|MERGE_RESOLUTION|>--- conflicted
+++ resolved
@@ -4,26 +4,16 @@
 import pandas as pd
 import geopandas as gpd
 import xarray as xr
-from shapely.geometry import box
-
-<<<<<<< HEAD
-from hydromt import Model, GridModel, LumpedModel, NetworkModel, data_catalog
-from hydromt.models.model_api import AuxmapsMixin, AuxmapModel
-from hydromt.data_catalog import DataCatalog
-=======
+
 from hydromt import Model, GridModel, LumpedModel, NetworkModel
 from hydromt.models.model_api import AuxmapsModel
->>>>>>> 75e568c8
+from hydromt.data_catalog import DataCatalog
 from hydromt import raster, vector, gis_utils
 import pyflwdir
 
-
-<<<<<<< HEAD
 DATADIR = join(dirname(abspath(__file__)), "..", "data")
 
 
-=======
->>>>>>> 75e568c8
 @pytest.fixture
 def rioda():
     return raster.full_from_transform(
@@ -199,11 +189,7 @@
 
 @pytest.fixture
 def auxmap_model(demda):
-<<<<<<< HEAD
-    mod = AuxmapModel()
-=======
     mod = AuxmapsModel()
->>>>>>> 75e568c8
     mod.setup_region({"geom": demda.raster.box})
     mod.setup_config(**{"header": {"setting": "value"}})
     mod.set_auxmaps(demda, "elevtn")
