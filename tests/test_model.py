# -*- coding: utf-8 -*-
"""Tests for the hydromt.models module of HydroMT"""

from os.path import join, dirname, abspath, isfile
import pytest
import xarray as xr
import numpy as np
import geopandas as gpd
from shapely.geometry import polygon
from hydromt.models.model_api import _check_data
from hydromt.models import Model, GridModel, LumpedModel, MODELS, model_plugins
from hydromt.data_catalog import DataCatalog
import hydromt.models.model_plugins
import hydromt._compat
from entrypoints import EntryPoint, Distribution

DATADIR = join(dirname(abspath(__file__)), "data")


def test_plugins(mocker):
    distro = Distribution("hydromt", "x.x.x")
    ep_lst = [
        EntryPoint.from_string("hydromt.models.model_api:Model", "test_model", distro)
    ]
    mocker.patch("hydromt.models.model_plugins._discover", return_value=ep_lst)
    eps = model_plugins.get_plugin_eps()
    assert "test_model" in eps
    assert isinstance(eps["test_model"], EntryPoint)


def test_plugin_duplicates(mocker):
    ep_lst = model_plugins.get_general_eps().values()
    mocker.patch("hydromt.models.model_plugins._discover", return_value=ep_lst)
    eps = model_plugins.get_plugin_eps()
    assert len(eps) == 0


def test_load():
    with pytest.raises(ValueError, match="Model plugin type not recognized"):
        model_plugins.load(
            EntryPoint.from_string("hydromt.data_catalog:DataCatalog", "error")
        )
    with pytest.raises(ImportError, match="Error while loading model plugin"):
        model_plugins.load(
            EntryPoint.from_string("hydromt.models:DataCatalog", "error")
        )


# test both with and without xugrid
@pytest.mark.parametrize("has_xugrid", [hydromt._compat.HAS_XUGRID, False])
def test_global_models(mocker, has_xugrid):
    mocker.patch("hydromt._compat.HAS_XUGRID", has_xugrid)
    keys = list(model_plugins.LOCAL_EPS.keys())
    if not hydromt._compat.HAS_XUGRID:
        keys.remove("mesh_model")
    assert isinstance(MODELS[keys[0]], EntryPoint)
    assert issubclass(MODELS.load(keys[0]), Model)
    assert keys[0] in MODELS.__str__()
    assert all([k in MODELS for k in keys])  # eps
    assert all([k in MODELS.cls for k in keys])
    with pytest.raises(ValueError, match="Unknown model"):
        MODELS["unknown"]


def test_check_data(demda):
    data_dict = _check_data(demda.copy(), "elevtn")
    assert isinstance(data_dict["elevtn"], xr.DataArray)
    assert data_dict["elevtn"].name == "elevtn"
    with pytest.raises(ValueError, match="Name required for DataArray"):
        _check_data(demda)
    demda.name = "dem"
    demds = demda.to_dataset()
    data_dict = _check_data(demds, "elevtn", False)
    assert isinstance(data_dict["elevtn"], xr.Dataset)
    data_dict = _check_data(demds, split_dataset=True)
    assert isinstance(data_dict["dem"], xr.DataArray)
    with pytest.raises(ValueError, match="Name required for Dataset"):
        _check_data(demds, split_dataset=False)
    with pytest.raises(ValueError, match='Data type "dict" not recognized'):
        _check_data({"wrong": "type"})


def test_model_api(grid_model):
    assert np.all(np.isin(["grid", "geoms"], list(grid_model.api.keys())))
    # add some wrong data
    grid_model._geoms.update({"wrong_geom": xr.Dataset()})
    grid_model._forcing.update({"test": gpd.GeoDataFrame()})
    non_compliant = grid_model._test_model_api()
    assert non_compliant == ["geoms.wrong_geom", "forcing.test"]


def test_run_log_method():
    model = Model()
    region = {"bbox": [12.05, 45.30, 12.85, 45.65]}
    model._run_log_method("setup_region", region)  # args
    assert "region" in model._geoms
    model._geoms = {}
    model._run_log_method("setup_region", region=region)  # kwargs
    assert "region" in model._geoms


def test_write_data_catalog(tmpdir):
    model = Model(root=join(tmpdir, "model"), data_libs=["artifact_data"])
    sources = list(model.data_catalog.sources.keys())
    data_lib_fn = join(model.root, "hydromt_data.yml")
    # used_only=True -> no file written
    model.write_data_catalog()
    assert not isfile(data_lib_fn)
    # write with single source
    model.data_catalog._used_data.append(sources[0])
    model.write_data_catalog()
    assert list(DataCatalog(data_lib_fn).sources.keys()) == sources[:1]
    # write to different file
    data_lib_fn1 = join(tmpdir, "hydromt_data2.yml")
    model.write_data_catalog(data_lib_fn=data_lib_fn1)
    assert isfile(data_lib_fn1)
    # append source
    model1 = Model(root=model.root, data_libs=["artifact_data"], mode="r+")
    model1.data_catalog._used_data.append(sources[1])
    model1.write_data_catalog(append=False)
    assert list(DataCatalog(data_lib_fn).sources.keys()) == [sources[1]]
    model1.data_catalog._used_data.append(sources[0])
    model1.write_data_catalog(append=True)
    assert list(DataCatalog(data_lib_fn).sources.keys()) == sources[:2]


<<<<<<< HEAD
=======
@pytest.mark.filterwarnings(
    'ignore:Defining "region" based on staticmaps:DeprecationWarning'
)
>>>>>>> 56e361cc
def test_model(model, tmpdir):
    # Staticmaps -> moved from _test_model_api as it is deprecated
    model._API.update({"staticmaps": xr.Dataset})
    non_compliant = model._test_model_api()
    assert len(non_compliant) == 0, non_compliant
    # write model
    model.set_root(str(tmpdir), mode="w")
    model.write()
    with pytest.raises(IOError, match="Model opened in write-only mode"):
        model.read()
    # read model
    model1 = Model(str(tmpdir), mode="r")
    model1.read()
    with pytest.raises(IOError, match="Model opened in read-only mode"):
        model1.write()
    # check if equal
    model._results = {}  # reset results for comparison
    equal, errors = model._test_equal(model1)
    assert equal, errors
    # region from staticmaps
    model._geoms.pop("region")
    assert np.all(model.region.total_bounds == model.staticmaps.raster.bounds)


@pytest.mark.filterwarnings("ignore:The setup_basemaps")
def test_model_build_update(tmpdir):
    model = Model(root=str(tmpdir), mode="w")
    # NOTE: _CLI_ARGS still pointing setup_basemaps for backwards comp
    model._CLI_ARGS.update({"region": "setup_region"})
    model._NAME = "testmodel"
    model.build(
        region={"bbox": [12.05, 45.30, 12.85, 45.65]},
        opt={"setup_basemaps": {}, "write_geoms": {}, "write_config": {}},
    )
    assert "region" in model._geoms
    assert isfile(join(model.root, "model.ini"))
    assert isfile(join(model.root, "hydromt.log"))
    # test update with specific write method
    model.update(
        opt={
            "setup_region": {},  # should be removed with warning
            "setup_basemaps": {},
            "write_geoms": {"fn": "geoms/{name}.gpkg", "driver": "GPKG"},
        }
    )
    assert isfile(join(model.root, "geoms", "region.gpkg"))
    with pytest.raises(
        ValueError, match='Model testmodel has no method "unknown_method"'
    ):
        model.update(opt={"unknown_method": {}})
    # read and update model
    model = Model(root=str(tmpdir), mode="r")
    model_out = str(tmpdir.join("update"))
    model.update(model_out=model_out, opt={})  # write only
    assert isfile(join(model_out, "model.ini"))


def test_setup_region(model, demda, tmpdir):
    # bbox
    model.setup_region({"bbox": [12.05, 45.30, 12.85, 45.65]})
    region = model._geoms.pop("region")
    # geom
    model.setup_region({"geom": region})
    gpd.testing.assert_geodataframe_equal(region, model.region)
    # grid
    model._geoms.pop("region")  # remove old region
    grid_fn = str(tmpdir.join("grid.tif"))
    demda.raster.to_raster(grid_fn)
    model.setup_region({"grid": grid_fn})
    assert np.all(demda.raster.bounds == model.region.total_bounds)
    # # TODO model once we have registered the Model class entrypoint
    # model._geoms.pop('region') # remove old region
    # root = str(tmpdir.join('root'))
    # model.set_root(root, mode='w')
    # model.write()
    # model.setup_region({'model': root})
    # basin
    model._geoms.pop("region")  # remove old region
    model.setup_region({"basin": [12.2, 45.833333333333329]})
    assert np.all(model.region["value"] == 210000039)  # basin id


def test_config(model, tmpdir):
    # config
    model.set_root(str(tmpdir))
    model.set_config("global.name", "test")
    assert "name" in model._config["global"]
    assert model.get_config("global.name") == "test"
    fn = str(tmpdir.join("test.file"))
    with open(fn, "w") as f:
        f.write("")
    model.set_config("global.file", "test.file")
    assert str(model.get_config("global.file")) == "test.file"
    assert str(model.get_config("global.file", abs_path=True)) == fn


def test_maps_setup(tmpdir):
    dc_param_fn = join(DATADIR, "parameters_data.yml")
    mod = Model(data_libs=["artifact_data", dc_param_fn], mode="w")
    bbox = [11.80, 46.10, 12.10, 46.50]  # Piava river
    mod.setup_region({"bbox": bbox})
    mod.setup_config(**{"header": {"setting": "value"}})
    mod.setup_maps_from_raster(
        raster_fn="merit_hydro",
        name="hydrography",
        variables=["elevtn", "flwdir"],
        split_dataset=False,
    )
    mod.setup_maps_from_raster(raster_fn="vito", fill_method="nearest")
    mod.setup_maps_from_raster_reclass(
        raster_fn="vito",
        reclass_table_fn="vito_mapping",
        reclass_variables=["roughness_manning"],
        split_dataset=True,
    )

    assert len(mod.maps) == 3
    assert "roughness_manning" in mod.maps
    assert len(mod.maps["hydrography"].data_vars) == 2
    non_compliant = mod._test_model_api()
    assert len(non_compliant) == 0, non_compliant
    # write model
    mod.set_root(str(tmpdir), mode="w")
    mod.write(components=["config", "geoms", "maps"])


def test_gridmodel(grid_model, tmpdir):
    assert "grid" in grid_model.api
    non_compliant = grid_model._test_model_api()
    assert len(non_compliant) == 0, non_compliant
    # grid specific attributes
    assert np.all(grid_model.res == grid_model.grid.raster.res)
    assert np.all(grid_model.bounds == grid_model.grid.raster.bounds)
    assert np.all(grid_model.transform == grid_model.grid.raster.transform)
    # write model
    grid_model.set_root(str(tmpdir), mode="w")
    grid_model.write()
    # read model
    model1 = GridModel(str(tmpdir), mode="r")
    model1.read()
    # check if equal
    equal, errors = grid_model._test_equal(model1)
    assert equal, errors


def test_lumpedmodel(lumped_model, tmpdir):
    assert "response_units" in lumped_model.api
    non_compliant = lumped_model._test_model_api()
    assert len(non_compliant) == 0, non_compliant
    # write model
    lumped_model.set_root(str(tmpdir), mode="w")
    lumped_model.write()
    # read model
    model1 = LumpedModel(str(tmpdir), mode="r")
    model1.read()
    # check if equal
    equal, errors = lumped_model._test_equal(model1)
    assert equal, errors


def test_networkmodel(network_model, tmpdir):
    network_model.set_root(str(tmpdir), mode="r+")
    with pytest.raises(NotImplementedError):
        network_model.read(["network"])
    with pytest.raises(NotImplementedError):
        network_model.write(["network"])
    with pytest.raises(NotImplementedError):
        network_model.set_network()
    with pytest.raises(NotImplementedError):
        network_model.network


<<<<<<< HEAD
@pytest.mark.skipif(not hydromt._compat.HAS_XUGRID, reason="Xugrid not installed.")
=======
@pytest.mark.skipif(not hasattr(hydromt, "MeshModel"), reason="Xugrid not installed.")
>>>>>>> 56e361cc
def test_meshmodel(mesh_model, tmpdir):
    MeshModel = MODELS.load("mesh_model")
    assert "mesh" in mesh_model.api
    non_compliant = mesh_model._test_model_api()
    assert len(non_compliant) == 0, non_compliant
    # write model
    mesh_model.set_root(str(tmpdir), mode="w")
    mesh_model.write()
    # read model
    model1 = MeshModel(str(tmpdir), mode="r")
    model1.read()
    # check if equal
    equal, errors = mesh_model._test_equal(model1)
    assert equal, errors


<<<<<<< HEAD
@pytest.mark.skipif(not hydromt._compat.HAS_XUGRID, reason="Xugrid not installed.")
=======
@pytest.mark.skipif(not hasattr(hydromt, "MeshModel"), reason="Xugrid not installed.")
>>>>>>> 56e361cc
def test_meshmodel_setup(griduda, world, tmpdir):
    MeshModel = MODELS.load("mesh_model")
    dc_param_fn = join(DATADIR, "parameters_data.yml")
    mod = MeshModel(data_libs=["artifact_data", dc_param_fn])
    mod.setup_config(**{"header": {"setting": "value"}})
    region = {"geom": world[world.name == "Italy"]}
    mod.setup_mesh(region, res=10000, crs=3857)
    mod.region

    region = {"mesh": griduda.ugrid.to_dataset()}
    mod1 = MeshModel(data_libs=["artifact_data", dc_param_fn])
    mod1.setup_mesh(region)
    mod1.setup_mesh_from_raster("vito")
    assert "vito" in mod1.mesh.data_vars
    mod1.setup_mesh_from_raster_reclass(
        raster_fn="vito",
        reclass_table_fn="vito_mapping",
        reclass_variables=["roughness_manning"],
        resampling_method="mean",
    )
    assert "roughness_manning" in mod1.mesh.data_vars<|MERGE_RESOLUTION|>--- conflicted
+++ resolved
@@ -124,12 +124,9 @@
     assert list(DataCatalog(data_lib_fn).sources.keys()) == sources[:2]
 
 
-<<<<<<< HEAD
-=======
 @pytest.mark.filterwarnings(
     'ignore:Defining "region" based on staticmaps:DeprecationWarning'
 )
->>>>>>> 56e361cc
 def test_model(model, tmpdir):
     # Staticmaps -> moved from _test_model_api as it is deprecated
     model._API.update({"staticmaps": xr.Dataset})
@@ -302,11 +299,7 @@
         network_model.network
 
 
-<<<<<<< HEAD
-@pytest.mark.skipif(not hydromt._compat.HAS_XUGRID, reason="Xugrid not installed.")
-=======
 @pytest.mark.skipif(not hasattr(hydromt, "MeshModel"), reason="Xugrid not installed.")
->>>>>>> 56e361cc
 def test_meshmodel(mesh_model, tmpdir):
     MeshModel = MODELS.load("mesh_model")
     assert "mesh" in mesh_model.api
@@ -323,11 +316,7 @@
     assert equal, errors
 
 
-<<<<<<< HEAD
-@pytest.mark.skipif(not hydromt._compat.HAS_XUGRID, reason="Xugrid not installed.")
-=======
 @pytest.mark.skipif(not hasattr(hydromt, "MeshModel"), reason="Xugrid not installed.")
->>>>>>> 56e361cc
 def test_meshmodel_setup(griduda, world, tmpdir):
     MeshModel = MODELS.load("mesh_model")
     dc_param_fn = join(DATADIR, "parameters_data.yml")
