# -*- coding: utf-8 -*-
"""Tests for the hydromt.raster submodule."""

import pytest
import numpy as np
import geopandas as gpd
import xarray as xr
from shapely.geometry import box, Point, LineString
import dask
<<<<<<< HEAD
import os
from rasterio.transform import xy
=======
>>>>>>> a00e6296
from osgeo import gdal
from affine import Affine
from rasterio.transform import array_bounds

from hydromt import open_raster, gis_utils
from hydromt import raster

# origin, rotation, res, shape, internal_bounds
# NOTE a rotated grid with a negative dx is not supported
tests = [
    ((3, -9), 0, (0.5, -0.5), (4, 6), (3, -9, 6, -11)),
    ((3, -11), 0, (0.2, 0.25), (8, 15), (3, -11, 6, -9)),
    ((6, -11), 0, (-0.2, 0.5), (2, 8, 15), (6, -11, 3, -7)),
    ((0, 0), 30, (2, 1), (12, 8), (-6, 0, 13.856406460551018, 18.39230484541326)),
    (
        (-10, 3),
        170,
        (2, -1),
        (7, 8),
        (-25.75692404819533, 12.672025113756337, -8.78446275633149, 3.0),
    ),
    ((-2, -3), 270, (2, -5), (3, 2), (-17.0, -3.0, -2.0, -7.0)),
]


def get_transform(
    origin: tuple[float, float], rotation: float, res: tuple[float, float]
) -> Affine:
    return Affine.translation(*origin) * Affine.rotation(rotation) * Affine.scale(*res)


testdata = [(get_transform(*d[:3]), d[-2]) for d in tests[:4]]


@pytest.mark.parametrize("origin, rotation, res, shape, bounds", tests)
def test_raster_properties(origin, rotation, res, shape, bounds):
    transform = get_transform(origin, rotation, res)
    da = raster.full_from_transform(transform, shape, name="test", crs=4326)
    assert np.allclose(rotation, da.raster.rotation)
    assert np.allclose(res, da.raster.res)
    assert np.allclose(origin, da.raster.origin)
    assert np.allclose(transform, da.raster.transform)
    assert np.allclose(da.raster.box.total_bounds, da.raster.bounds)
    assert np.allclose(bounds, da.raster.internal_bounds)


@pytest.mark.parametrize("transform, shape", testdata)
def test_attrs(transform, shape):
    # checks on raster spatial attributes
    da = raster.full_from_transform(transform, shape, name="test")
    da.drop(raster.GEO_MAP_COORD)  # reset attrs
    assert isinstance(da.raster.attrs, dict)
    assert raster.GEO_MAP_COORD in da.coords
    assert da.raster.dims == ("y", "x")
    assert "x_dim" in da.raster.attrs
    assert da.raster.dim0 == None if len(shape) == 2 else "dim0"
    assert da.raster.width == da["x"].size
    assert da.raster.height == da["y"].size
    assert da.raster.size == da["x"].size * da["y"].size
    assert da.raster.shape == shape[-2:]
    assert "_FillValue" in da.attrs
    assert np.isnan(da.raster.nodata)


def test_crs():
    da = raster.full_from_transform(*testdata[0], name="test")
    # check crs
    da[raster.GEO_MAP_COORD].attrs = dict()
    da.attrs.update(crs=4326)
    ds = da.to_dataset()
    ds.raster.set_crs()
    assert ds.raster.crs.to_epsg() == 4326
    da[raster.GEO_MAP_COORD].attrs = dict()
    da.attrs.update(crs="unknown", epsg=4326)
    da.raster.set_crs()
    assert da.raster.crs.to_epsg() == 4326
    da[raster.GEO_MAP_COORD].attrs = dict()
    da.raster.set_crs("epsg:4326")
    assert da.raster.crs.to_epsg() == 4326


def test_gdal(tmpdir):
    da = raster.full_from_transform(*testdata[0], name="test")
    # Add crs
    da.attrs.update(crs=4326)
    da.raster.set_crs()
    # Update gdal compliant attrs
    da1 = da.raster.gdal_compliant(rename_dims=True, force_sn=True)
    assert raster.GEO_MAP_COORD in da1.coords
    assert da1.raster.dims == ("lat", "lon")
    assert da1.raster.res[1] > 0
    # Update without rename and SN orientation
    da = da.raster.gdal_compliant(rename_dims=False, force_sn=False)
    assert da.raster.dims == ("y", "x")
    assert da.raster.res[1] < 0
    # Write to netcdf and reopen with gdal
    fn_nc = str(tmpdir.join("gdal_test.nc"))
    da.to_netcdf(fn_nc)
    info = gdal.Info(fn_nc)
    ds = gdal.Open(fn_nc)
    assert da[raster.GEO_MAP_COORD].attrs["crs_wkt"] == ds.GetProjection()


def test_attrs_errors(rioda):
    rioda = rioda.rename({"x": "xxxx"})
    with pytest.raises(ValueError, match="dimension not found"):
        rioda.raster.set_spatial_dims()
    rioda = rioda.rename({"xxxx": "x", "y": "yyyy"})
    with pytest.raises(ValueError, match="dimension not found"):
        rioda.raster.set_spatial_dims()
    rioda = rioda.rename({"yyyy": "y"})
    rioda["x"] = np.random.rand(rioda["x"].size)
    with pytest.raises(ValueError, match="only applies to regular grids"):
        rioda.raster.set_spatial_dims()
    with pytest.raises(ValueError, match="Invalid dimension order."):
        rioda.transpose("x", "y").raster._check_dimensions()
    with pytest.raises(ValueError, match="Invalid dimension order."):
        da1 = rioda.expand_dims("t").transpose("y", "x", "t", transpose_coords=True)
        da1.raster._check_dimensions()
    with pytest.raises(ValueError, match="Only 2D and 3D data"):
        rioda.expand_dims(("t", "t1")).raster._check_dimensions()


def test_from_numpy_full_like():
    # test full with rotated grid
    da_rot = raster.full_from_transform(*testdata[-1], nodata=-1, name="test")
    da_rot1 = raster.full(da_rot.raster.coords, nodata=-1, name="test")
    assert da_rot1.raster.identical_grid(da_rot1)
    # test with normal grid
    da = raster.full_from_transform(*testdata[0], nodata=-1, name="test")
    da0 = raster.full_like(da)
    da1 = raster.RasterDataArray.from_numpy(
        da.values[None, :],
        da.raster.transform,
        da.raster.nodata,
        da.attrs,
        da.raster.crs,
    )
    assert np.all(da == da0)
    assert np.all(da == da1)
    assert da.attrs == da1.attrs
    assert da.raster.shape == da1.raster.shape
    assert np.all(da.raster.transform == da1.raster.transform)
    assert da.raster.crs == da1.raster.crs
    with pytest.raises(ValueError, match="Only 2D and 3D"):
        raster.RasterDataArray.from_numpy(da.values[None, None, :], da.raster.transform)
    with pytest.raises(ValueError, match="Only 2D and 3D"):
        raster.full_from_transform(da.raster.transform, (1, 1, 5, 5))
    ds1 = raster.RasterDataset.from_numpy(
        data_vars={"var0": da.values, "var1": (da.values, da.raster.nodata)},
        transform=da.raster.transform,
        crs=da.raster.crs,
    )
    assert ds1["var1"].raster.nodata == da.raster.nodata
    assert da.raster.crs == ds1.raster.crs
    with pytest.raises(xr.core.merge.MergeError, match="Data shapes do not match"):
        ds1 = raster.RasterDataset.from_numpy(
            data_vars={"var0": da.values, "var1": da.values.T},
            transform=da.raster.transform,
        )
    with pytest.raises(ValueError, match="should be xarray.DataArray"):
        raster.full_like(da.to_dataset())


@pytest.mark.parametrize("transform, shape", testdata)
def test_idx(transform, shape):
    da = raster.full_from_transform(transform, shape, name="test")
    size = np.multiply(*da.raster.shape)
    xs, ys = da.raster.xcoords.values.ravel(), da.raster.ycoords.values.ravel()
    assert np.allclose(([xs[0]], [ys[0]]), da.raster.idx_to_xy(0))
    assert np.allclose(([xs[-1]], [ys[-1]]), da.raster.idx_to_xy(size - 1))
    assert np.all(np.isnan(da.raster.idx_to_xy(size, mask_outside=True)))
    with pytest.raises(ValueError, match="outside domain"):
        da.raster.idx_to_xy(size)
    assert da.raster.xy_to_idx(xs[0], ys[0]) == 0
    assert da.raster.xy_to_idx(xs[-1], ys[-1]) == size - 1
    assert np.all(da.raster.xy_to_idx(-999, -999, mask_outside=True) == -1)
    with pytest.raises(ValueError, match="outside domain"):
        da.raster.xy_to_idx(-999, -999)


def test_rasterize(rioda):
    gdf = gpd.GeoDataFrame(geometry=[box(*rioda.raster.internal_bounds)])
    gdf["id"] = [3]
    assert np.all(rioda.raster.rasterize(gdf, col_name="id") == 3)
    assert np.all(rioda.raster.rasterize(gdf, col_name="id", sindex=True) == 3)
    mask = rioda.raster.geometry_mask(gdf)
    assert mask.dtype == bool
    assert np.all(mask)
    with pytest.raises(ValueError, match="No shapes found"):
        rioda.raster.rasterize(
            gdf=gpd.GeoDataFrame(geometry=[box(-5, 2, -3, 4)], crs=rioda.raster.crs),
            sindex=True,
        )


def test_vectorize():
    da = raster.full_from_transform(*testdata[0], nodata=1, name="test")
    da.raster.set_crs(4326)
    # all nodata
    gdf = da.raster.vectorize()
    assert gdf.index.size == 0
    # edit nodata > all value 1
    da.raster.set_nodata(np.nan)
    gdf = da.raster.vectorize()
    assert np.all(gdf["value"].values == 1)
    assert da.raster.crs.to_epsg() == gdf.crs.to_epsg()
    assert np.all(da == da.raster.geometry_mask(gdf).astype(da.dtype))


@pytest.mark.parametrize("transform, shape", testdata)
def test_clip(transform, shape):
    # create rasterdataarray with crs
    da = raster.full_from_transform(transform, shape, nodata=1, name="test", crs=4326)
    da.raster.set_nodata(0)
    # create gdf covering approx half raster
    w, s, _, n = da.raster.bounds
    e, _ = da.raster.transform * (shape[1] // 2, shape[0] // 2)
    gdf = gpd.GeoDataFrame(geometry=[box(w, s, e, n)], crs=da.raster.crs)
    # test bbox - buffer
    da_clip = da.raster.clip_bbox(gdf.total_bounds, buffer=da.raster.width)
    assert np.all(np.isclose(da.raster.bounds, da_clip.raster.bounds))
    # test bbox
    da_clip0 = da.raster.clip_bbox(gdf.total_bounds)
    # test geom
    da_clip1 = da.raster.clip_geom(gdf)
    assert np.all(np.isclose(da_clip1.raster.bounds, da_clip0.raster.bounds))
    # test mask
    da_clip1 = da.raster.clip_mask(da.raster.geometry_mask(gdf))
    assert np.all(np.isclose(da_clip1.raster.bounds, da_clip0.raster.bounds))
    # test geom - different crs
    da_clip1 = da.raster.clip_geom(gdf.to_crs(3857))
    assert np.all(np.isclose(da_clip1.raster.bounds, da_clip0.raster.bounds))

    # these test are for non-rotated only
    if da.raster.rotation != 0:
        return
    assert np.all(np.isclose(da_clip0.raster.bounds, gdf.total_bounds))
    # test bbox - align
    align = np.round(abs(da.raster.res[0] * 2), 2)
    da_clip = da.raster.clip_bbox(gdf.total_bounds, align=align)
    dalign = np.round(da_clip.raster.bounds[2], 2) % align
    assert np.isclose(dalign, 0) or np.isclose(dalign, align)


def test_clip_errors(rioda):
    with pytest.raises(ValueError, match="Mask should be xarray.DataArray type."):
        rioda.raster.clip_mask(rioda.values)
    with pytest.raises(ValueError, match="Mask shape invalid."):
        rioda.raster.clip_mask(rioda.isel({"x": slice(1, -1)}))
    with pytest.raises(ValueError, match="Invalid mask."):
        rioda.raster.clip_mask(xr.zeros_like(rioda))
    with pytest.raises(ValueError, match="should be geopandas"):
        rioda.raster.clip_geom(rioda.raster.bounds)


def test_reproject():
    kwargs = dict(name="test", crs=4326)
    transform, shape = testdata[1][0], (9, 5, 5)
    da0 = raster.full_from_transform(transform, shape, **kwargs)
    da0.data = np.random.random(da0.shape)
    ds0 = da0.to_dataset()
    ds1 = raster.full_from_transform(*testdata[1], **kwargs).to_dataset()
    assert np.all(ds1.raster.bounds == ds1.raster.transform_bounds(ds1.raster.crs))
    # flipud
    assert ds1.raster.flipud().raster.res[1] == -ds1.raster.res[1]
    # reproject nearest index
    ds2 = ds1.raster.reproject(dst_crs=3857, method="nearest_index")
    assert ds2.raster.crs.to_epsg() == 3857
    ds2 = ds1.raster.reproject(dst_crs=3857, dst_res=1000, align=True)
    assert np.all(np.asarray(ds2.raster.bounds)) // 1000 == 0
    ds2 = ds1.raster.reproject(dst_width=4, dst_height=2, method="average")
    assert np.all(ds2.raster.shape == (2, 4))
    ds2 = ds1.raster.reproject_like(ds0)
    assert np.all(ds2.raster.xcoords == ds0.raster.xcoords)
    ds2 = da0.raster.reproject_like(ds1, method="nearest_index")
    assert np.all(ds2.raster.xcoords == ds0.raster.xcoords)
    ds2 = ds1.raster.reproject(dst_crs="utm")
    assert ds2.raster.crs.is_projected
    index = ds1.raster.nearest_index(dst_crs="utm")
    assert isinstance(index, xr.DataArray)
    assert np.all(index.values >= -1)  ## -1 for invalid indices (outside domain)
    ds2_index = ds1.raster.reindex2d(index)
    assert np.all([np.all(ds2_index[c] == ds2[c]) for c in ds2_index.coords])
    # test with chunks
    da2_lazy = da0.chunk({da0.raster.dim0: 3}).raster.reproject(dst_crs="utm")
    assert isinstance(da2_lazy.data, dask.array.core.Array)
    assert np.all(ds2["test"] == da2_lazy.compute())
    da2_lazy = da0.chunk({da0.raster.dim0: 3}).raster.reproject(
        dst_crs="utm", method="nearest_index"
    )
    assert isinstance(da2_lazy.data, dask.array.core.Array)
    assert np.all(ds2_index["test"] == da2_lazy.compute())
    # check error messages
    with pytest.raises(ValueError, match="Resampling method unknown"):
        ds1.raster.reproject(dst_crs=3857, method="unknown")
    with pytest.raises(ValueError, match="CRS is missing"):
        ds1.drop_vars("spatial_ref").raster.reproject(dst_crs=3857)


def test_area_grid(rioda):
    # latlon
    area = rioda.raster.area_grid()
    assert area.std() > 0  # cells have different area
    # test dataset
    assert np.all(rioda.to_dataset().raster.area_grid() == area)
    # test projected crs
    rioda_proj = rioda.copy()
    rioda_proj.raster.set_crs(3857)
    area1 = rioda_proj.raster.area_grid()
    assert np.all(area1 == 0.25)
    # density
    assert np.all(rioda.raster.density_grid() == rioda / area)
    assert np.all(rioda_proj.raster.density_grid() == rioda_proj / area1)


def test_interpolate_na():
    # mv > nan
    da0 = raster.full_from_transform(*testdata[0], nodata=-1)
    da0.values.flat[np.array([0, 3, -3, -1])] = np.array([1, 1, 2, 2])
    da1 = da0.raster.mask_nodata().raster.interpolate_na()  # nearest
    assert np.all(np.isnan(da1) == False)
    assert np.all(np.isin(da1, [1, 2]))
    assert np.all(np.isnan(da1.raster.interpolate_na()) == False)
    assert np.all(
        da0.raster.interpolate_na(method="rio_idw", max_search_distance=3)
        != da0.raster.nodata
    )
    da2 = da0.copy()  # adding extra dims to spatial_ref is done inplace
    assert np.all(da2.expand_dims("t").raster.interpolate_na() != da0.raster.nodata)
    da3 = da0.astype(np.int32)  # this removes the nodata value ...
    da3.raster.set_nodata(-9999)
    assert da3.raster.interpolate_na().dtype == np.int32


def test_vector_grid(rioda):
    gdf = rioda.raster.vector_grid()
    assert isinstance(gdf, gpd.GeoDataFrame)
    assert rioda.raster.size == gdf.index.size


def test_sample():
    transform, shape = [0.2, 0.0, 3.0, 0.0, 0.25, -11.0], (8, 10)
    da = raster.full_from_transform(transform, shape, name="test", crs=4326)
    da.data = np.arange(da.raster.size).reshape(da.raster.shape).astype(da.dtype)
    gdf0 = gpd.GeoDataFrame(geometry=gpd.points_from_xy(da.x.values[:8], da.y.values))

    values = np.arange(0, 78, 11)
    assert np.all(da.to_dataset().raster.sample(gdf0)["test"] == values)

    nneighbors = np.array([4, 9, 9, 9, 9, 9, 9, 6])
    assert np.all(da.raster.sample(gdf0, wdw=1).count("wdw") == nneighbors)
    assert np.all(
        da.raster.sample(gdf0, wdw=1).median("wdw").values[1:-1] == values[1:-1]
    )

    with pytest.raises(ValueError, match="Only point geometries accepted"):
        da.raster.sample(gdf0.buffer(1))


def test_zonal_stats():
    transform, shape = [0.2, 0.0, 3.0, 0.0, -0.25, -11.0], (8, 10)
    da = raster.full_from_transform(transform, shape, name="test", crs=4326)
    da.data = np.arange(da.raster.size).reshape(da.raster.shape).astype(da.dtype)
    ds = xr.merge([da, da.expand_dims("time").to_dataset().rename({"test": "test1"})])
    w, s, e, n = da.raster.bounds
    geoms = [
        box(w, s, w + abs(e - w) / 2.0, n),
        box(w - 2, s, w - 0.2, n),  # outside
        Point((w + 0.1, n - 0.1)),
        LineString([(w, (n + s) / 2 - 0.1), (e, (n + s) / 2 - 0.1)]),  # vert line
    ]
    gdf = gpd.GeoDataFrame(geometry=geoms, crs=da.raster.crs)

    ds0 = da.raster.zonal_stats(gdf, "count")
    assert "test_count" in ds0.data_vars and "index" in ds0.dims
    assert np.all(ds0["index"] == np.array([0, 2, 3]))
    assert np.all(ds0["test_count"] == np.array([40, 1, 10]))

    ds0 = ds.raster.zonal_stats(gdf.to_crs(3857), [np.nanmean, "mean"])
    ds1 = ds.raster.zonal_stats(gdf, [np.nanmean, "mean"])

    assert np.all(ds0["test_nanmean"] == ds0["test_mean"])
    assert np.all(ds1["test_mean"] == ds0["test_mean"])

    with pytest.raises(ValueError, match="Stat asdf not valid"):
        da.raster.zonal_stats(gdf, "asdf")
    with pytest.raises(IndexError, match="All geometries outside raster domain"):
        da.raster.zonal_stats(gdf.iloc[1:2], "mean")


<<<<<<< HEAD
def test_to_xyz_tiles(tmpdir, rioda_large):
    path = str(tmpdir)
    rioda_large.raster.to_xyz_tiles(
        os.path.join(path, "dummy_xyz"),
        tile_size=256,
        zoom_levels=[0, 2],
    )
    with open(os.path.join(path, "dummy_xyz", "0", "filelist.txt"), "r") as f:
        assert len(f.readlines()) == 16
    with open(os.path.join(path, "dummy_xyz", "2", "filelist.txt"), "r") as f:
        assert len(f.readlines()) == 1


# def test_to_osm(tmpdir, dummy):
#     path = str(tmpdir)
#     dummy.raster.to_osm(
#         f"{path}\\dummy_osm",
#         zl=4,
#         bbox=(0, -45, 45, 0),
#     )
#     f = open(f"{path}\\dummy_osm\\3\\filelist.txt", "r")
#     assert len(f.readlines()) == 4
=======
@pytest.mark.parametrize("transform, shape", testdata[-2:])
def test_rotated(transform, shape, tmpdir):
    da = raster.full_from_transform(transform, shape, nodata=-1, name="test")
    da.raster.set_crs(4326)
    da[:] = 1
    # test I/O
    fn = str(tmpdir.join("rotated.tif"))
    da.raster.to_raster(fn)
    assert da.raster.identical_grid(open_raster(fn))
    # test rasterize
    gdf = da.raster.vector_grid()
    gdf["value"] = np.arange(gdf.index.size).astype(np.float32)
    da2 = da.raster.rasterize(gdf, col_name="value", nodata=-1)
    assert np.all(da2.values.flatten() == gdf["value"])
    # test vectorize
    gdf2 = da2.raster.vectorize().sort_values("value")
    gdf2.index = gdf2.index.astype(int)
    gpd.testing.assert_geodataframe_equal(
        gdf, gdf2, check_less_precise=True, check_dtype=False
    )
    # test sample
    idxs = np.array([2, 7])
    pnts = gpd.points_from_xy(*da.raster.idx_to_xy(idxs))
    gdf_pnts = gpd.GeoDataFrame(geometry=pnts, crs=4326)
    assert np.all(idxs == da2.raster.sample(gdf_pnts))
    # zonal stat
    assert np.all(idxs == da2.raster.zonal_stats(gdf_pnts, ["mean"])["value_mean"])
    # test reproject to non-rotated utm grid
    dst_crs = gis_utils.parse_crs("utm", da.raster.bounds)
    da2_reproj = da2.raster.reproject(dst_crs=dst_crs)
    assert np.all(da2.raster.box.intersects(da2_reproj.raster.box.to_crs(4326)))
>>>>>>> a00e6296
<|MERGE_RESOLUTION|>--- conflicted
+++ resolved
@@ -7,11 +7,6 @@
 import xarray as xr
 from shapely.geometry import box, Point, LineString
 import dask
-<<<<<<< HEAD
-import os
-from rasterio.transform import xy
-=======
->>>>>>> a00e6296
 from osgeo import gdal
 from affine import Affine
 from rasterio.transform import array_bounds
@@ -403,30 +398,6 @@
         da.raster.zonal_stats(gdf.iloc[1:2], "mean")
 
 
-<<<<<<< HEAD
-def test_to_xyz_tiles(tmpdir, rioda_large):
-    path = str(tmpdir)
-    rioda_large.raster.to_xyz_tiles(
-        os.path.join(path, "dummy_xyz"),
-        tile_size=256,
-        zoom_levels=[0, 2],
-    )
-    with open(os.path.join(path, "dummy_xyz", "0", "filelist.txt"), "r") as f:
-        assert len(f.readlines()) == 16
-    with open(os.path.join(path, "dummy_xyz", "2", "filelist.txt"), "r") as f:
-        assert len(f.readlines()) == 1
-
-
-# def test_to_osm(tmpdir, dummy):
-#     path = str(tmpdir)
-#     dummy.raster.to_osm(
-#         f"{path}\\dummy_osm",
-#         zl=4,
-#         bbox=(0, -45, 45, 0),
-#     )
-#     f = open(f"{path}\\dummy_osm\\3\\filelist.txt", "r")
-#     assert len(f.readlines()) == 4
-=======
 @pytest.mark.parametrize("transform, shape", testdata[-2:])
 def test_rotated(transform, shape, tmpdir):
     da = raster.full_from_transform(transform, shape, nodata=-1, name="test")
@@ -458,4 +429,27 @@
     dst_crs = gis_utils.parse_crs("utm", da.raster.bounds)
     da2_reproj = da2.raster.reproject(dst_crs=dst_crs)
     assert np.all(da2.raster.box.intersects(da2_reproj.raster.box.to_crs(4326)))
->>>>>>> a00e6296
+
+
+def test_to_xyz_tiles(tmpdir, rioda_large):
+    path = str(tmpdir)
+    rioda_large.raster.to_xyz_tiles(
+        os.path.join(path, "dummy_xyz"),
+        tile_size=256,
+        zoom_levels=[0, 2],
+    )
+    with open(os.path.join(path, "dummy_xyz", "0", "filelist.txt"), "r") as f:
+        assert len(f.readlines()) == 16
+    with open(os.path.join(path, "dummy_xyz", "2", "filelist.txt"), "r") as f:
+        assert len(f.readlines()) == 1
+
+
+# def test_to_osm(tmpdir, dummy):
+#     path = str(tmpdir)
+#     dummy.raster.to_osm(
+#         f"{path}\\dummy_osm",
+#         zl=4,
+#         bbox=(0, -45, 45, 0),
+#     )
+#     f = open(f"{path}\\dummy_osm\\3\\filelist.txt", "r")
+#     assert len(f.readlines()) == 4