--- conflicted
+++ resolved
@@ -255,7 +255,6 @@
         if variables:
             variables = np.atleast_1d(variables).tolist()
 
-<<<<<<< HEAD
         if zoom_res:
             lat = 0
             if geom is not None:
@@ -264,11 +263,6 @@
                 lat = (bbox[1] + bbox[3]) / 2
             zoom_level = self._get_zoom_level(zoom_res, lat=lat, logger=logger)
 
-        kwargs = self.kwargs.copy()
-        fns = self.resolve_paths(
-            time_tuple=time_tuple, zoom_level=zoom_level, variables=variables
-        )
-=======
         # Extract storage_options from kwargs to instantiate fsspec object correctly
         if "storage_options" in self.kwargs:
             kwargs = self.kwargs["storage_options"]
@@ -280,7 +274,10 @@
                 os.environ["AWS_NO_SIGN_REQUEST"] = "NO"
         else:
             kwargs = dict()
-        fns = self.resolve_paths(time_tuple=time_tuple, variables=variables, **kwargs)
+
+        fns = self.resolve_paths(
+            time_tuple=time_tuple, zoom_level=zoom_level, variables=variables, **kwargs
+        )
 
         kwargs = self.kwargs.copy()
         # zarr can use storage options directly, the rest should be converted to file-like objects
@@ -288,7 +285,6 @@
             storage_options = kwargs.pop("storage_options")
             fs = self.get_filesystem(**storage_options)
             fns = [fs.open(f) for f in fns]
->>>>>>> a00e6296
 
         # read using various readers
         if self.driver in ["netcdf"]:  # TODO complete list
