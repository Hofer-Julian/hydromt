--- conflicted
+++ resolved
@@ -1253,10 +1253,6 @@
             nodata = self._obj.rio.nodata
             if nodata is None:
                 nodata = self._obj.rio.encoded_nodata
-<<<<<<< HEAD
-        self._obj.rio.set_nodata(nodata, inplace=True)
-        self._obj.rio.write_nodata(nodata, inplace=True)
-=======
         # Only numerical nodata values are supported
         if np.issubdtype(type(nodata), np.number):
             self._obj.rio.set_nodata(nodata, inplace=True)
@@ -1264,7 +1260,6 @@
         else:
             logger.warning("No numerical nodata value found, skipping set_nodata")
             self._obj.attrs.pop("_FillValue", None)
->>>>>>> 1e383509
 
     def mask_nodata(self, fill_value=np.nan):
         """Mask nodata values with fill_value (default np.nan).
