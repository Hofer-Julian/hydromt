#!/usr/bin/env python
# -*- coding: utf-8 -*-
# Credits: This script is based on the rioxarray package (Apache License, Version 2.0)
# source file: https://github.com/corteva/rioxarray
# license file: https://github.com/corteva/rioxarray/blob/master/LICENSE

"""
This module is an extension for xarray to provide rasterio capabilities
to xarray datasets/dataarrays.
"""

import os
from os.path import join, basename, dirname, isdir
import numpy as np
from shapely.geometry import box
import pandas as pd
import geopandas as gpd
import xarray as xr
import dask
from affine import Affine
from pyproj import CRS
import rasterio.warp
import rasterio.fill
from rasterio import features
from rasterio.enums import Resampling
from scipy.spatial import cKDTree
from scipy.interpolate import griddata
from scipy import ndimage
import tempfile
import pyproj
import logging
import rioxarray

from . import gis_utils, _compat

logger = logging.getLogger(__name__)
XDIMS = ("x", "longitude", "lon", "long")
YDIMS = ("y", "latitude", "lat")
GEO_MAP_COORD = "spatial_ref"


def full_like(other, nodata=None, lazy=False):
    """Return a full object with the same grid and geospatial attributes as ``other``.

    Arguments
    ---------
    other: DataArray
        DataArray from which coordinates and attributes are taken
    nodata: float, int, optional
        Fill value for new DataArray, defaults to other.nodata or if not set np.nan
    lazy: bool, optional
        If True return DataArray with a dask rather than numpy array.

    Returns
    -------
    da: DataArray
        Filled DataArray
    """
    if not isinstance(other, xr.DataArray):
        raise ValueError("other should be xarray.DataArray.")
    if nodata is None:
        nodata = other.raster.nodata if other.raster.nodata is not None else np.nan
    da = full(
        coords={d: c for d, c in other.coords.items() if d in other.dims},
        nodata=nodata,
        dtype=other.dtype,
        name=other.name,
        attrs=other.attrs,
        crs=other.raster.crs,
        lazy=lazy,
    )
    da.raster.set_attrs(**other.raster.attrs)
    return da


def full(
    coords, nodata=np.nan, dtype=np.float32, name=None, attrs={}, crs=None, lazy=False
):
    """Return a full DataArray based on a geospatial coords dictionary.

    Arguments
    ---------
    coords: sequence or dict of array_like, optional
        Coordinates (tick labels) to use for indexing along each dimension (max 3).
        The coordinate sequence should be (dim0, y, x) of which the first is optional.
    nodata: float, int, optional
        Fill value for new DataArray, defaults to other.nodata or if not set np.nan
    dtype: numpy.dtype, optional
        Data type
    name: str, optional
        DataArray name
    attrs : dict, optional
        additional attributes
    crs: int, dict, or str, optional
        Coordinate Reference System. Accepts EPSG codes (int or str); proj (str or dict)
    lazy: bool, optional
        If True return DataArray with a dask rather than numpy array.

    Returns
    -------
    da: DataArray
        Filled DataArray
    """
    f = dask.array.empty if lazy else np.full
    dims = tuple([d for d in coords])
    shape = tuple([coords[dim].size for dim in dims])
    data = f(shape, nodata, dtype=dtype)
    da = xr.DataArray(data, coords, dims, name, attrs)
    da.raster.set_nodata(nodata)
    da.raster.set_crs(crs)
    return da


def full_from_transform(
    transform,
    shape,
    nodata=np.nan,
    dtype=np.float32,
    name=None,
    attrs={},
    crs=None,
    lazy=False,
):
    """Return a full DataArray based on a geospatial transform and shape.
    See :py:meth:`~hydromt.raster.full` for all options.

    Arguments
    ---------
    transform : affine transform
        Two dimensional affine transform for 2D linear mapping
    shape: tuple of int
        Length along (dim0, x, y) dimensions, of which the first is optional.

    Returns
    -------
    da: DataArray
        Filled DataArray
    """
    if len(shape) not in [2, 3]:
        raise ValueError("Only 2D and 3D data arrays supported.")
    _xcoords, _ycoords = gis_utils.affine_to_coords(transform, shape[-2:])
    coords = {"y": _ycoords, "x": _xcoords}
    if len(shape) == 3:
        coords = {"dim0": np.arange(shape[0], dtype=int), **coords}
    da = full(
        coords=coords,
        nodata=nodata,
        dtype=dtype,
        name=name,
        attrs=attrs,
        crs=crs,
        lazy=lazy,
    )
    return da


class XGeoBase(object):
    """This is the base class for the GIS extensions for xarray"""

    def __init__(self, xarray_obj):
        self._obj = xarray_obj
        # create new coordinate with attributes in which to save x_dim, y_dim and crs.
        # other spatial properties are always calculated on the fly to ensure consistency with data
        if GEO_MAP_COORD not in self._obj.coords:
            # zero is used by rioxarray
            self._obj.coords[GEO_MAP_COORD] = xr.Variable((), 0)

    @property
    def attrs(self):
        """Return dictionary of spatial attributes"""
        return self._obj.coords[GEO_MAP_COORD].attrs

    def set_attrs(self, **kwargs):
        """Update spatial attributes. Usage raster.set_attr(key=value)."""
        self._obj.coords[GEO_MAP_COORD].attrs.update(**kwargs)

    def get_attrs(self, key, placeholder=None):
        """Return single spatial attribute."""
        return self._obj.coords[GEO_MAP_COORD].attrs.get(key, placeholder)

    @property
    def crs(self):
        """Return Coordinate Reference System as :py:meth:`pyproj.CRS` object."""
<<<<<<< HEAD
        if "crs_wkt" not in self.attrs:
            self.set_crs()
        if "crs_wkt" in self.attrs:
            return pyproj.CRS.from_user_input(self.attrs["crs_wkt"])

    def set_crs(self, input_crs=None):
        """Set the Coordinate Reference System.

        Arguments
        ----------
        input_crs: int, dict, or str, optional
            Coordinate Reference System. Accepts EPSG codes (int or str); proj (str or dict)
        """
        crs_names = ["crs_wkt", "crs", "epsg"]
        names = list(self._obj.coords.keys())
        if isinstance(self._obj, xr.Dataset):
            names = names + list(self._obj.data_vars.keys())
        # user defined
        if input_crs is not None:
            input_crs = pyproj.CRS.from_user_input(input_crs)
        # look in grid_mapping and data variable attributes
        else:
            for name in crs_names:
                # check default > GEO_MAP_COORDS attrs
                crs = self._obj.coords[GEO_MAP_COORD].attrs.get(name, None)
                if crs is None:  # global attrs
                    crs = self._obj.attrs.pop(name, None)
                for var in names:  # data var and coords attrs
                    if name in self._obj[var].attrs:
                        crs = self._obj[var].attrs.pop(name)
                        break
                if crs is not None:
                    # avoid Warning 1: +init=epsg:XXXX syntax is deprecated
                    crs = crs.strip("+init=") if isinstance(crs, str) else crs
                    try:
                        input_crs = pyproj.CRS.from_user_input(crs)
                        break
                    except:
                        pass
        if input_crs is not None:
            grid_map_attrs = input_crs.to_cf()
            crs_wkt = input_crs.to_wkt()
            grid_map_attrs["spatial_ref"] = crs_wkt
            grid_map_attrs["crs_wkt"] = crs_wkt
            self.set_attrs(**grid_map_attrs)


class XRasterBase(XGeoBase):
    """This is the base class for a Raster GIS extensions for xarray"""

    def __init__(self, xarray_obj):
        super(XRasterBase, self).__init__(xarray_obj)
=======
        if "epsg" in self.attrs:
            crs = CRS.from_epsg(self.attrs["epsg"])
        elif "crs_wkt" in self.attrs:
            crs = CRS.from_wkt(self.attrs["crs_wkt"])
        else:
            crs = self.set_crs()
        return crs
>>>>>>> 8c6750c9

    @property
    def x_dim(self):
        """Return the x dimension name"""
        if self.get_attrs("x_dim") not in self._obj.dims:
            self.set_spatial_dims()
        return self.attrs["x_dim"]

    @property
    def y_dim(self):
        """Return the y dimension name"""
        if self.get_attrs("y_dim") not in self._obj.dims:
            self.set_spatial_dims()
        return self.attrs["y_dim"]

    @property
    def xcoords(self):
        """Return the x coordinates"""
        return self._obj[self.x_dim]

    @property
    def ycoords(self):
        """Return the y coordinates"""
        return self._obj[self.y_dim]

    def set_spatial_dims(self, x_dim=None, y_dim=None):
        """Set the geospatial dimensions of the object.

        Arguments
        ----------
        x_dim: str, optional
            The name of the x dimension.
        y_dim: str, optional
            The name of the y dimension.
        """
        _dims = self._obj.dims
        if x_dim is None:
            for dim in XDIMS:
                if dim in _dims:
                    x_dim = dim
                    break
        if x_dim and x_dim in _dims:
            self.set_attrs(x_dim=x_dim)
        else:
            raise ValueError(
                "x dimension not found. Use 'set_spatial_dims'"
                + " functions with correct x_dim argument provided."
            )

        if y_dim is None:
            for dim in YDIMS:
                if dim in _dims:
                    y_dim = dim
                    break
        if y_dim and y_dim in _dims:
            self.set_attrs(y_dim=y_dim)
        else:
            raise ValueError(
                "y dimension not found. Use 'set_spatial_dims'"
                + " functions with correct y_dim argument provided."
            )

        check_x = np.all(np.isclose(np.diff(np.diff(self._obj[x_dim])), 0, atol=1e-4))
        check_y = np.all(np.isclose(np.diff(np.diff(self._obj[y_dim])), 0, atol=1e-4))
        if check_x == False or check_y == False:
            raise ValueError("raster only applies to regular grids")

<<<<<<< HEAD
=======
    def set_crs(self, input_crs=None) -> CRS:
        """Set the Coordinate Reference System.

        Arguments
        ----------
        input_crs: int, dict, or str, optional
            Coordinate Reference System. Anything accepted by :py:meth:`pyproj.CRS.from_user_input`

        Returns
        -------
        crs: CRS object
        """
        crs_names = ["crs_wkt", "crs", "epsg"]
        # user defined
        if input_crs is not None:
            input_crs = CRS.from_user_input(input_crs)
        # look in grid_mapping and data variable attributes
        else:
            names = [GEO_MAP_COORD, None]
            names.extend([k for k in self._obj.coords.keys() if k != GEO_MAP_COORD])
            if isinstance(self._obj, xr.Dataset):
                names.extend(self.vars)
            # check GEO_MAP_COORD attrs first, then global attrs, then other coords and variables
            for var in names:
                if input_crs is not None:
                    break
                for name in crs_names:
                    attrs = self._obj[var].attrs if var else self._obj.attrs
                    if name in attrs:
                        crs = attrs.pop(name)
                        # avoid Warning 1: +init=epsg:XXXX syntax is deprecated
                        crs = crs.strip("+init=") if isinstance(crs, str) else crs
                        try:
                            input_crs = CRS.from_user_input(crs)
                            break
                        except:
                            pass
        # write crs to GEO_MAP_COORD attrs
        if input_crs is not None:
            for name in crs_names + ["spatial_ref"]:  # remove old crs attrs
                self.attrs.pop(name, None)
            self.set_attrs(**input_crs.to_cf())
            self.set_attrs(spatial_ref=self.attrs["crs_wkt"])  # for gdal
            epsg = input_crs.to_epsg()
            if epsg is not None:
                self.set_attrs(epsg=epsg)
        return input_crs

>>>>>>> 8c6750c9
    def reset_spatial_dims_attrs(self):
        """Reset spatial dimension names and attributes to make CF-compliant
        Requires CRS attribute."""
        if self.crs is None:
            raise ValueError("CRS is missing. Use set_crs function to resolve.")
        _da = self._obj
        x_dim, y_dim, x_attrs, y_attrs = gis_utils.axes_attrs(self.crs)
        if x_dim != self.x_dim or y_dim != self.y_dim:
            _da = _da.rename({self.x_dim: x_dim, self.y_dim: y_dim})
        _da[x_dim].attrs.update(x_attrs)
        _da[y_dim].attrs.update(y_attrs)
        _da.raster.set_spatial_dims(x_dim=x_dim, y_dim=y_dim)
        return _da

    @property
    def dim0(self):
        """Return the non geospatial dimension name."""
        if self.get_attrs("dim0") not in self._obj.dims:
            self._check_dimensions()
        return self.get_attrs("dim0")

    @property
    def dims(self):
        """Return tuple of geospatial dimensions names."""
        # if self.dim0 is not None:
        #     return self.dim0, self.y_dim, self.x_dim
        # else:
        return self.y_dim, self.x_dim

    @property
    def coords(self):
        """Return dict of geospatial dimensions coordinates."""
        return {dim: self._obj.coords[dim] for dim in list(self.dims)}

    @property
    def shape(self):
        """Return shape of geospatial dimension (height, width)."""
        # return tuple([self._obj.coords[d].size for d in list(self.dims)])
        return self.height, self.width

    @property
    def size(self):
        """Return size of geospatial grid."""
        return np.multiply(*self.shape)

    @property
    def width(self):
        """Return the width of the object (x dimension size)."""
        return self.xcoords.size

    @property
    def height(self):
        """Return the height of the object (y dimension size)."""
        return self.ycoords.size

    @property
    def transform(self):
        """Return the affine transform of the object."""
        transform = rasterio.transform.from_bounds(
            *self.internal_bounds, self.width, self.height
        )
        return transform

    @property
    def internal_bounds(self):
        """Return the internal bounds of the object."""
        res_x, res_y = self.res
        left = float(self.xcoords[0]) - res_x / 2.0
        right = float(self.xcoords[-1]) + res_x / 2.0
        top = float(self.ycoords[0]) - res_y / 2.0
        bottom = float(self.ycoords[-1]) + res_y / 2.0
        return left, bottom, right, top

    @property
    def bounds(self):
        """Return the bounds (xmin, ymin, xmax, ymax) of the object."""
        left, bottom, right, top = self.internal_bounds
        xmin, xmax = min(left, right), max(left, right)
        ymin, ymax = min(top, bottom), max(top, bottom)
        return xmin, ymin, xmax, ymax

    @property
    def box(self):
        """Return :py:meth:`~geopandas.GeoDataFrame` of bounding box"""
        crs = self.crs
        if crs is None and crs.to_epsg() is not None:
            crs = crs.to_epsg()  # not all CRS have an EPSG code
        return gpd.GeoDataFrame(geometry=[box(*self.bounds)], crs=crs)

    @property
    def res(self):
        """Return resolution (x, y) tuple."""
        left, right = float(self.xcoords[0]), float(self.xcoords[-1])
        top, bottom = float(self.ycoords[0]), float(self.ycoords[-1])
        res_x = (right - left) / max(self.width - 1, 1)
        res_y = (bottom - top) / max(self.height - 1, 1)
        return res_x, res_y

    def _check_dimensions(self):
        """Validates the dimensions number of dimensions and dimension order."""
        dims = (self.y_dim, self.x_dim)
        da = self._obj[self.vars[0]] if isinstance(self._obj, xr.Dataset) else self._obj
        extra_dims = [dim for dim in da.dims if dim not in dims]
        if len(extra_dims) == 1:
            dims = tuple(extra_dims) + dims
            self.set_attrs(dim0=extra_dims[0])
        elif len(extra_dims) == 0:
            self._obj.coords[GEO_MAP_COORD].attrs.pop("dim0", None)
        elif len(extra_dims) > 1:
            raise ValueError("Only 2D and 3D data arrays supported.")
        if isinstance(self._obj, xr.Dataset):
            check = np.all([self._obj[name].dims == dims for name in self.vars])
        else:
            check = self._obj.dims == dims
        if check == False:
            raise ValueError(
                f"Invalid dimension order ({da.dims}). "
                f"You can use `obj.transpose({dims}) to reorder your dimensions."
            )

    def identical_grid(self, other):
        """Return True if other has an same grid as object (crs, transform, shape)."""
        return (
            (
                self.crs is None
                or other.raster.crs is None
                or self.crs == other.raster.crs
            )
            and np.allclose(self.transform, other.raster.transform, atol=1e-06)
            and np.allclose(self.shape, other.raster.shape)
        )

    def aligned_grid(self, other):
        """Return True if other grid aligns with object grid (crs, resolution, origin),
        but with a smaller extent"""
        w, s, e, n = self.bounds
        w1, s1, e1, n1 = other.raster.bounds
        dx = (w - w1) % self.res[0]
        dy = (n - n1) % self.res[1]
        return (
            (
                self.crs is None
                or other.raster.crs is None
                or self.crs == other.raster.crs
            )
            and np.allclose(self.res, other.raster.res)
            and (np.isclose(dx, 0) or np.isclose(dx, 1))
            and (np.isclose(dy, 0) or np.isclose(dy, 1))
            and np.logical_and.reduce((w <= w1, s <= s1, e >= e1, n >= n1))
        )

    def gdal_compliant(self, rename_dims=True, force_sn=False):
        """Updates attributes to get GDAL compliant NetCDF files.

        Arguments
        ----------
        rename_dims: bool, optional
            If True, rename x_dim and y_dim to standard names depending on the CRS
            (x/y for projected and lat/lon for geographic).
        force_sn: bool, optional
            If True, forces the dataset to have South -> North orientation.

        Returns
        -------
        ojb_out: xr.Dataset or xr.DataArray
            GDAL compliant object
        """
        obj_out = self._obj
        crs = obj_out.raster.crs
        if (
            obj_out.raster.res[1] < 0 and force_sn
        ):  # write data with South -> North orientation
            obj_out = obj_out.raster.flipud()
        x_dim, y_dim, x_attrs, y_attrs = gis_utils.axes_attrs(crs)
        if rename_dims:
            obj_out = obj_out.rename(
                {obj_out.raster.x_dim: x_dim, obj_out.raster.y_dim: y_dim}
            )
        else:
            x_dim = obj_out.raster.x_dim
            y_dim = obj_out.raster.y_dim
        obj_out[x_dim].attrs.update(x_attrs)
        obj_out[y_dim].attrs.update(y_attrs)
        obj_out = obj_out.drop_vars(["spatial_ref"], errors="ignore")
        obj_out.rio.write_crs(crs, inplace=True)
        obj_out.rio.write_transform(obj_out.raster.transform, inplace=True)
        obj_out.raster.set_spatial_dims()

        return obj_out

    def transform_bounds(self, dst_crs, densify_pts=21):
        """Transform bounds from object to destination CRS.

        Optionally densifying the edges (to account for nonlinear transformations
        along these edges) and extracting the outermost bounds.

        Note: this does not account for the antimeridian.

        Arguments
        ----------
        dst_crs: CRS, str, int, or dict
            Target coordinate reference system, input to
            :py:meth:`pyproj.CRS.from_user_input`
        densify_pts: uint, optional
            Number of points to add to each edge to account for nonlinear
            edges produced by the transform process.  Large numbers will produce
            worse performance.  Default: 21 (gdal default).

        Returns
        -------
        bounds: list of float
            Outermost coordinates in target coordinate reference system.
        """
        if self.crs != dst_crs:
            bounds = rasterio.warp.transform_bounds(
                self.crs, dst_crs, *self.bounds, densify_pts=densify_pts
            )
        else:
            bounds = self.bounds
        return bounds

    def flipud(self):
        """Returns raster flipped along y-axis"""
        yrev = list(reversed(self.ycoords))
        return self._obj.reindex({self.y_dim: yrev})

    def rowcol(self, xs, ys, mask=None, mask_outside=False, nodata=-1):
        """Return row, col indices of x, y coordinates

        Arguments
        ----------
        xs, ys: ndarray of float
            x, y coordinates
        mask : ndarray of bool, optional
            data mask of valid values, by default None
        mask_outside : boolean, optional
            mask xy points outside domain (i.e. set nodata), by default False
        nodata : int, optional
            nodata value, used for output array, by default -1

        Returns
        -------
        ndarray of int
            linear indices
        """
        nrow, ncol = self.shape
        xs = np.atleast_1d(xs)
        ys = np.atleast_1d(ys)
        if mask is None:
            mask = np.logical_and(np.isfinite(xs), np.isfinite(ys))
        r = np.full(mask.shape, nodata, dtype=int)
        c = np.full(mask.shape, nodata, dtype=int)
        r[mask], c[mask] = rasterio.transform.rowcol(self.transform, xs[mask], ys[mask])
        points_inside = np.logical_and.reduce((r >= 0, r < nrow, c >= 0, c < ncol))
        if mask_outside:
            invalid = ~np.logical_and(mask, points_inside)
            r[invalid], c[invalid] = nodata, nodata
        elif np.any(points_inside[mask] == False):
            raise ValueError("Coordinates outside domain.")
        return r, c

    def xy(self, r, c, mask=None, mask_outside=False, nodata=np.nan):
        """Return x,y coordinates at cell center of row, col indices

        Arguments
        ----------
        r, c : ndarray of int
            index of row, column
        mask : ndarray of bool, optional
            data mask of valid values, by default None
        mask_outside : boolean, optional
            mask xy points outside domain (i.e. set nodata), by default False
        nodata : int, optional
            nodata value, used for output array, by default np.nan

        Returns
        -------
        Tuple of ndarray of float
            x, y coordinates
        """
        nrow, ncol = self.shape
        r = np.atleast_1d(r)
        c = np.atleast_1d(c)
        points_inside = np.logical_and.reduce((r >= 0, r < nrow, c >= 0, c < ncol))
        if mask is None:
            mask = np.ones(r.shape, dtype=bool)  # all valid
        if mask_outside:
            mask[points_inside == False] = False
        elif np.any(points_inside[mask] == False):
            raise ValueError("Linear indices outside domain.")
        y = np.full(r.shape, nodata, dtype=np.float64)
        x = np.full(r.shape, nodata, dtype=np.float64)
        y[mask] = self.ycoords.values[r[mask]]
        x[mask] = self.xcoords.values[c[mask]]
        return x, y

    def idx_to_xy(self, idx, mask=None, mask_outside=False, nodata=np.nan):
        """Return x,y coordinates at linear index

        Arguments
        ----------
        idx : ndarray of int
            linear index
        mask : ndarray of bool, optional
            data mask of valid values, by default None
        mask_outside : boolean, optional
            mask xy points outside domain (i.e. set nodata), by default False
        nodata : int, optional
            nodata value, used for output array, by default np.nan

        Returns
        -------
        Tuple of ndarray of float
            x, y coordinates
        """
        idx = np.atleast_1d(idx)
        nrow, ncol = self.shape
        r, c = idx // ncol, idx % ncol
        return self.xy(r, c, mask=mask, mask_outside=mask_outside, nodata=nodata)

    def xy_to_idx(self, xs, ys, mask=None, mask_outside=False, nodata=-1):
        """Return linear index of x, y coordinates

        Arguments
        ----------
        xs, ys: ndarray of float
            x, y coordinates
        mask : ndarray of bool, optional
            data mask of valid values, by default None
        mask_outside : boolean, optional
            mask xy points outside domain (i.e. set nodata), by default False
        nodata : int, optional
            nodata value, used for output array, by default -1

        Returns
        -------
        ndarray of int
            linear indices
        """
        _, ncol = self.shape
        r, c = self.rowcol(xs, ys, mask=mask, mask_outside=mask_outside, nodata=nodata)
        mask = r != nodata
        idx = np.full(r.shape, nodata, dtype=int)
        idx[mask] = r[mask] * ncol + c[mask]
        return idx

    def sample(self, gdf, wdw=0):
        """Sample from map at point locations with optional window around the points.

        Arguments
        ---------
        gdf: geopandas.GeoDataFrame
            GeoDataFrame with Point geometries
        wdw: int
            Number of cells around point location to sample from

        Returns
        -------
        ojb_out: xr.Dataset or xr.DataArray
            Output sample data
        """
        # TODO: add method for line geometries
        if not np.all(gdf.geometry.type == "Point"):
            raise ValueError("Only point geometries accepted")

        if gdf.crs is not None and self.crs is not None and gdf.crs != self.crs:
            gdf = gdf.to_crs(self.crs)

        pnts = gdf.geometry
        r, c = self.rowcol(pnts.x.values, pnts.y.values, mask_outside=True, nodata=-1)
        if wdw > 0:
            ar_wdw = np.arange(-wdw, wdw + 1)
            rwdw = np.add.outer(r, np.repeat(ar_wdw, ar_wdw.size))
            cwdw = np.add.outer(c, np.tile(ar_wdw, ar_wdw.size))
            nrow, ncol = self.shape
            mask = np.logical_or(
                np.logical_or(rwdw < 0, rwdw >= nrow),
                np.logical_or(cwdw < 0, cwdw >= ncol),
            )
            rwdw[mask] = -1
            cwdw[mask] = -1
            ds_sel = xr.Dataset(
                {
                    "index": xr.IndexVariable("index", gdf.index.values),
                    "mask": xr.Variable(("index", "wdw"), ~mask),
                    self.x_dim: xr.Variable(("index", "wdw"), cwdw),
                    self.y_dim: xr.Variable(("index", "wdw"), rwdw),
                }
            )
        else:
            ds_sel = xr.Dataset(
                {
                    "index": xr.IndexVariable("index", gdf.index.values),
                    "mask": xr.Variable("index", np.logical_and(r != -1, c != -1)),
                    self.x_dim: xr.Variable("index", c),
                    self.y_dim: xr.Variable("index", r),
                }
            )
        obj_out = self._obj.isel(ds_sel[[self.y_dim, self.x_dim]])
        if np.any(~ds_sel["mask"]):  # mask out of domain points
            obj_out = obj_out.raster.mask(ds_sel["mask"])
        return obj_out

    def zonal_stats(self, gdf, stats, all_touched=False):
        """Calculate zonal statistics of raster samples aggregated for geometries.

        Arguments
        ---------
        gdf: geopandas.GeoDataFrame
            GeoDataFrame with geometries
        stats: list of str, callable
            Statistics to compute from raster values, options include
            {'count', 'min', 'max', 'sum', 'mean', 'std', 'median', 'q##'}.
            Multiple percentiles can be calculated using comma-seperated values, e.g.: 'q10,50,90'
            Statistics ignore the nodata value and are applied along the x and y dimension.
            By default ['mean']
        all_touched : bool, optional
            If True, all pixels touched by geometries will used to define the sample.
            If False, only pixels whose center is within the geometry or that are
            selected by Bresenham's line algorithm will be used. By default False.

        Returns
        -------
        ojb_out: xr.Dataset
            Output dataset with a variable for each combination of input variable
            and statistic.
        """
        _ST = ["count", "min", "max", "sum", "mean", "std", "median"]

        def rmd(ds, stat):
            return {var: f"{var}_{stat}" for var in ds.raster.vars}

        def gen_zonal_stat(ds, geoms, stats, all_touched=False):
            a, b, _, d, e, _, _, _, _ = tuple(ds.raster.transform)
            dims = (ds.raster.x_dim, ds.raster.y_dim)
            for i, geom in enumerate(geoms):
                # add buffer to work with point geometries
                ds1 = ds.raster.clip_bbox(geom.bounds, buffer=1).raster.mask_nodata()
                if np.any(np.asarray(ds1.raster.shape) == 0):
                    continue
                # transform based on ds resolution as ds1 resolution cannot be
                # calculated in case of x/y dimension with length one
                c, f = (
                    ds1.raster.xcoords.values[0] - a / 2.0,
                    ds1.raster.ycoords.values[0] - e / 2.0,
                )
                transform = Affine(a, b, c, d, e, f)
                mask = full(ds1.raster.coords, nodata=0, dtype=np.uint8)
                features.rasterize(
                    [(geom, 1)],
                    out_shape=mask.raster.shape,
                    fill=0,
                    transform=transform,
                    out=mask.data,
                    all_touched=all_touched,
                )
                ds1 = ds1.where(mask == 1)
                dss = []
                for stat in stats:
                    if stat in _ST:
                        ds1_stat = getattr(ds1, stat)(dims)
                        dss.append(ds1_stat.rename(rmd(ds1, stat)))
                    elif isinstance(stat, str) and stat.startswith("q"):
                        qs = np.array([float(q) for q in stat.strip("q").split(",")])
                        dss.append(
                            ds1.quantile(qs / 100, dims).rename(rmd(ds1, "quantile"))
                        )
                    elif callable(stat):
                        dss.append(
                            ds1.reduce(stat, dims).rename(rmd(ds1, stat.__name__))
                        )
                    else:
                        raise ValueError(f"Stat {stat} not valid.")
                yield xr.merge(dss), i

        if isinstance(stats, str):
            stats = stats.split()
        elif callable(stats):
            stats = list([stats])

        if gdf.crs is not None and self.crs is not None and gdf.crs != self.crs:
            gdf = gdf.to_crs(self.crs)
        geoms = gdf["geometry"].values

        ds = self._obj.copy()
        if isinstance(ds, xr.DataArray):
            if ds.name is None:
                ds.name = "values"
            ds = ds.to_dataset()

        out = list(gen_zonal_stat(ds, geoms, stats, all_touched))
        if len(out) == 0:
            raise IndexError("All geometries outside raster domain")

        dss, idx = zip(*out)
        ds_out = xr.concat(dss, "index")
        ds_out["index"] = xr.IndexVariable("index", gdf.index.values[np.array(idx)])

        return ds_out

    def reclassify(self, reclass_table: pd.DataFrame, method: str = "exact"):
        """Reclass columns in df from raster map (DataArray).

        Arguments
        ---------
        reclass_table : pd.DataFrame
            Tables with parameter names and values in columns and values in obj as index.
        method : str, optional
            Reclassification method. For now only 'exact' for one-on-one cell value mapping.

        Returns
        -------
        ds_out: xr.Dataset
            Output dataset with a variable for each column in reclass_table.
        """
        # Exact reclass method
        def reclass_exact(x, ddict):
            return np.vectorize(ddict.get)(x, np.nan)

        da = self._obj.copy()
        ds_out = xr.Dataset(coords=da.coords)

        keys = reclass_table.index.values
        params = reclass_table.columns
        # limit dtypes to avoid gdal errors downstream
        ddict = {"float64": np.float32, "int64": np.int32}
        dtypes = {
            c: ddict.get(str(reclass_table[c].dtype), reclass_table[c].dtype)
            for c in reclass_table.columns
        }
        reclass_table = reclass_table.astype(dtypes)
        # apply for each parameter
        for param in params:
            values = reclass_table[param].values
            d = dict(zip(keys, values))
            da_param = xr.apply_ufunc(
                reclass_exact,
                da,
                dask="parallelized",
                output_dtypes=[values.dtype],
                kwargs={"ddict": d},
            )
            da_param.attrs.update(_FillValue=np.nan)
            ds_out[param] = da_param
        return ds_out

    def clip_bbox(self, bbox, align=None, buffer=0):
        """Clip object based on a bounding box.

        Arguments
        ----------
        bbox : array-like of floats
            (xmin, ymin, xmax, ymax) bounding box
        align : float, optional
            Resolution to align the bounding box, by default None
        buffer : int, optional
            Buffer around the bounding box expressed in resolution multiplicity,
            by default 0

        Returns
        -------
        xarray.DataSet or DataArray
            Data clipped to bbox
        """
        w, s, e, n = bbox
        left, bottom, right, top = self.internal_bounds
        xres, yres = [np.abs(res) for res in self.res]
        if align is not None:
            align = abs(align)
            # align to grid
            w = (w // align) * align
            s = (s // align) * align
            e = (e // align + 1) * align
            n = (n // align + 1) * align
        if top > bottom:
            n = min(top, n + buffer * yres)
            s = max(bottom, s - buffer * yres)
            y_slice = slice(n, s)
        else:
            n = min(bottom, n + buffer * yres)
            s = max(top, s - buffer * yres)
            y_slice = slice(s, n)
        if left > right:
            e = min(left, e + buffer * xres)
            w = max(right, w - buffer * xres)
            x_slice = slice(e, w)
        else:
            e = min(right, e + buffer * xres)
            w = max(left, w - buffer * xres)
            x_slice = slice(w, e)
        return self._obj.sel({self.x_dim: x_slice, self.y_dim: y_slice})

    def clip_mask(self, mask):
        """Clip object to region with mask values greater than zero.

        Arguments
        ---------
        mask : xarray.DataArray
            Mask array.

        Returns
        -------
        xarray.DataSet or DataArray
            Data clipped to mask
        """
        if not isinstance(mask, xr.DataArray):
            raise ValueError("Mask should be xarray.DataArray type.")
        if not mask.raster.shape == self.shape:
            raise ValueError("Mask shape invalid.")
        mask_bin = (mask.values != 0).astype(np.uint8)
        if not np.any(mask_bin):
            raise ValueError("Invalid mask.")
        row_slice, col_slice = ndimage.find_objects(mask_bin)[0]
        self._obj.coords["mask"] = xr.Variable(self.dims, mask_bin)
        return self._obj.isel({self.x_dim: col_slice, self.y_dim: row_slice})

    def clip_geom(self, geom, align=None, buffer=0, mask=False):
        """Clip object to the bounding box of the geometry and add geometry 'mask' coordinate.

        Arguments
        ---------
        geom : geopandas.GeoDataFrame/Series,
            A geometry defining the area of interest.
        align : float, optional
            Resolution to align the bounding box, by default None
        buffer : int, optional
            Buffer around the bounding box expressed in resolution multiplicity,
            by default 0
        mask: bool, optional
            Mask values outside geometry with the

        Returns
        -------
        xarray.DataSet or DataArray
            Data clipped to geometry
        """
        # TODO make common geom to gdf with correct crs parsing
        if not hasattr(geom, "crs"):
            raise ValueError("geom should be geopandas GeoDataFrame object.")
        bbox = geom.total_bounds
        if geom.crs is not None and self.crs is not None and geom.crs != self.crs:
            bbox = rasterio.warp.transform_bounds(geom.crs, self.crs, *bbox)
        obj_clip = self.clip_bbox(bbox, align=align, buffer=buffer)
        obj_clip.coords["mask"] = obj_clip.raster.geometry_mask(geom)
        if mask:
            obj_clip = obj_clip.raster.mask(obj_clip.coords["mask"])
        return obj_clip

    def rasterize(
        self,
        gdf,
        col_name="index",
        nodata=0,
        all_touched=False,
        dtype=None,
        sindex=False,
        **kwargs,
    ):
        """Return an object with input geometry values burned in.

        Arguments
        ---------
        gdf : geopandas.GeoDataFrame
            GeoDataFrame of shapes and values to burn.
        col_name : str, optional
            GeoDataFrame column name to use for burning, by default 'index'
        nodata : int or float, optional
            Used as fill value for all areas not covered by input geometries, by default 0.
        all_touched : bool, optional
            If True, all pixels touched by geometries will be burned in. If false, only
            pixels whose center is within the polygon or that are selected by
            Bresenham's line algorithm will be burned in.
        dtype : numpy dtype, optional
            Used as data type for results, by default it is derived from values.
        sindex : bool, optional
            Create a spatial index to select overlapping geometries before rasterizing,
            by default False.

        Returns
        -------
        xarray.DataArray
            DataArray with burned geometries

        Raises
        ------
        ValueError
            If no geometries are found inside the bounding box.
        """
        if gdf.crs is not None and self.crs is not None and gdf.crs != self.crs:
            gdf = gdf.to_crs(self.crs)

        if sindex:
            idx = list(gdf.sindex.intersection(self.bounds))
            gdf = gdf.iloc[idx, :]

        if len(gdf.index) > 0:
            geoms = gdf.geometry.values
            values = gdf.reset_index()[col_name].values
            dtype = values.dtype if dtype is None else dtype
            if dtype == np.int64:
                dtype = np.int32  # max integer accuracy accepted
            shapes = list(zip(geoms, values))
            raster = np.full(self.shape, nodata, dtype=dtype)
            features.rasterize(
                shapes,
                out_shape=self.shape,
                fill=nodata,
                transform=self.transform,
                out=raster,
                all_touched=all_touched,
                **kwargs,
            )
        else:
            raise ValueError("No shapes found within raster bounding box")
        attrs = self._obj.attrs.copy()
        da_out = xr.DataArray(
            name=col_name, dims=self.dims, coords=self.coords, data=raster, attrs=attrs
        )
        da_out.raster.set_nodata(nodata)
        da_out.raster.set_attrs(**self.attrs)
        return da_out

    def geometry_mask(self, gdf, all_touched=False, invert=False, **kwargs):
        """Return a grid with True values where shapes overlap pixels.

        Arguments
        ---------
        gdf : geopandas.GeoDataFrame
            GeoDataFrame of shapes and values to burn.
        all_touched : bool, optional
            If True, all pixels touched by geometries will masked. If false, only
            pixels whose center is within the polygon or that are selected by
            Bresenham's line algorithm will be burned in. By default False.
        invert : bool, optional
            If True, the mask will be False where shapes overlap pixels, by default False

        Returns
        -------
        xarray.DataArray
            Geometry mask
        """
        gdf1 = gdf.copy()
        gdf1["mask"] = np.full(gdf.index.size, (not invert), dtype=np.uint8)
        da_out = self.rasterize(
            gdf1,
            col_name="mask",
            all_touched=all_touched,
            nodata=np.uint8(invert),
            **kwargs,
        )
        # remove nodata value before converting to boolean
        da_out.attrs.pop("_FillValue", None)
        return da_out.astype(bool)

    def vector_grid(self):
        """Return a geopandas GeoDataFrame with a box for each grid cell."""
        w, _, _, n = self.bounds
        dx, dy = self.res
        nrow, ncol = self.shape
        cells = []
        for i in range(nrow):
            top = n + i * dy
            bottom = n + (i + 1) * dy
            for j in range(ncol):
                left = w + j * dx
                right = w + (j + 1) * dx
                cells.append(box(left, bottom, right, top))
        return gpd.GeoDataFrame(geometry=cells, crs=self.crs)

    def area_grid(self, dtype=np.float32):
        """Returns the grid cell area [m2].

        Returns
        -------
        da_area : xarray.DataArray
            Grid cell surface area [m2].
        """
        if self.crs.is_geographic:
            data = gis_utils.reggrid_area(self.ycoords.values, self.xcoords.values)
        elif self.crs.is_projected:
            ucf = rasterio.crs.CRS.from_user_input(self.crs).linear_units_factor[1]
            data = np.full(self.shape, abs(self.res[0] * self.res[0]) * ucf**2)
        da_area = xr.DataArray(
            data=data.astype(dtype), coords=self.coords, dims=self.dims
        )
        da_area.raster.set_nodata(0)
        da_area.raster.set_crs(self.crs)
        da_area.attrs.update(unit="m2")
        return da_area.rename("area")

    def density_grid(self):
        """Returns the density in [unit/m2] of raster(s). The cell areas are calculated
        using :py:meth:`~hydromt.raster.XRasterBase.area_grid`.

        Returns
        -------
        ds_out: xarray.DataArray or xarray.DataSet
            The density in [unit/m2] of the raster.
        """

        # Create a grid that contains the area in m2 per grid cell.
        if self.crs.is_geographic:
            area = self.area_grid()

        elif self.crs.is_projected:
            ucf = rasterio.crs.CRS.from_user_input(self.crs).linear_units_factor[1]
            area = abs(self.res[0] * self.res[0]) * ucf**2

        # Create a grid that contains the density in unit/m2 per grid cell.
        unit = self._obj.attrs.get("unit", "")
        ds_out = self._obj / area
        ds_out.attrs.update(unit=f"{unit}.m-2")
        return ds_out

    def _dst_transform(
        self,
        dst_crs=None,
        dst_res=None,
        dst_transform=None,
        dst_width=None,
        dst_height=None,
        align=False,
    ):
        if dst_transform is None or dst_width is None or dst_height is None:
            (
                dst_transform,
                dst_width,
                dst_height,
            ) = rasterio.warp.calculate_default_transform(
                self.crs,
                dst_crs,
                self.width,
                self.height,
                *self.internal_bounds,
                resolution=dst_res,
                dst_width=dst_width,
                dst_height=dst_height,
            )
        if align:
            dst_transform, dst_width, dst_height = rasterio.warp.aligned_target(
                dst_transform, dst_width, dst_height, dst_res
            )
        return dst_transform, dst_width, dst_height

    def _dst_crs(self, dst_crs=None):
        # check CRS and transform set destination crs if missing
        if self.crs is None:
            raise ValueError("CRS is missing. Use set_crs function to resolve.")
        if dst_crs == "utm":
            # make sure bounds are in EPSG:4326
            dst_crs = gis_utils.utm_crs(self.box.to_crs(4326).total_bounds)
        else:
            dst_crs = CRS.from_user_input(dst_crs) if dst_crs is not None else self.crs
        return dst_crs

    def nearest_index(
        self,
        dst_crs=None,
        dst_res=None,
        dst_transform=None,
        dst_width=None,
        dst_height=None,
        align=False,
    ):
        """Prepare nearest index mapping for the reprojection of a gridded timeseries
        file, powered by pyproj and k-d tree lookup.

        Index mappings typically are used in reprojection workflows of time series,
        or combinations of time series

        ... Note: Is used by :py:meth:`~hydromt.raster.RasterDataArray.reproject` if method equals 'nearest_index'

        Arguments
        ----------
        dst_crs: int, dict, or str, optional
            Target CRS. Accepts EPSG codes (int or str); proj (str or dict) or wkt (str)
            "utm" is accepted and will return the centroid utm zone CRS
        dst_res: tuple (x resolution, y resolution) or float, optional
            Target resolution, in units of target CRS.
        dst_transform: affine.Affine(), optional
            Target affine transformation. Will be calculated if None.
        dst_width, dst_height: int, optional
            Output file size in pixels and lines. Cannot be used together with
            resolution (dst_res).
        align: boolean, optional
            If True, align target transform to resolution

        Returns
        -------
        index: xarray.DataArray of intp
            DataArray with flat indices of source DataArray
        """
        # parse and check destination grid and crs
        dst_crs = self._dst_crs(dst_crs)
        dst_transform, dst_width, dst_height = self._dst_transform(
            dst_crs, dst_res, dst_transform, dst_width, dst_height, align
        )
        # Transform the destination grid points to the source CRS.
        reproj2src = pyproj.transformer.Transformer.from_crs(
            crs_from=dst_crs, crs_to=self.crs, always_xy=True
        )
        # Create destination coordinate pairs in source CRS.
        dst_xs, dst_ys = gis_utils.affine_to_coords(
            dst_transform, (dst_height, dst_width)
        )
        dst_yy, dst_xx = np.meshgrid(dst_ys, dst_xs, indexing="ij")
        dst_yy, dst_xx = dst_yy.ravel(), dst_xx.ravel()
        dst_xx_reproj, dst_yy_reproj = reproj2src.transform(xx=dst_xx, yy=dst_yy)
        dst_coords_reproj = np.vstack([dst_xx_reproj, dst_yy_reproj]).transpose()
        # Create source coordinate pairs.
        src_yy, src_xx = np.meshgrid(self.ycoords, self.xcoords, indexing="ij")
        src_yy, src_xx = src_yy.ravel(), src_xx.ravel()
        src_coords = np.vstack([src_xx, src_yy]).transpose()
        # Build a KD-tree with the source grid cell center coordinate pairs.
        # For each destination grid cell coordinate pairs, search for the nearest
        # source grid cell in the KD-tree.
        # TODO: benchmark against RTree or S2Index https://github.com/benbovy/pys2index
        tree = cKDTree(src_coords)
        _, indices = tree.query(dst_coords_reproj)
        # filter destination cells with center outside source bbox
        w, s, e, n = self.bounds
        valid = np.logical_and(
            np.logical_and(dst_xx_reproj > w, dst_xx_reproj < e),
            np.logical_and(dst_yy_reproj > s, dst_yy_reproj < n),
        )
        indices[~valid] = -1  # nodata value
        # create 2D remapping dataset
        dims = (self.y_dim, self.x_dim)
        dst_shape = (dst_ys.size, dst_xs.size)
        index = xr.DataArray(
            data=indices.reshape(dst_shape),
            dims=dims,
            coords={self.y_dim: dst_ys, self.x_dim: dst_xs},
        )
        index.raster.set_crs(dst_crs)
        index.raster.set_nodata(-1)
        return index


@xr.register_dataarray_accessor("raster")
class RasterDataArray(XRasterBase):
    """This is the GIS extension for xarray.DataArray"""

    def __init__(self, xarray_obj):
        super(RasterDataArray, self).__init__(xarray_obj)

    @staticmethod
    def from_numpy(data, transform, nodata=None, attrs={}, crs=None):
        """Transform a 2D/3D numpy array into a DataArray with geospatial attributes.
        The data dimensions should have the y and x on the second last and last dimensions.

        Arguments
        ---------
        data : numpy.array, 2-dimensional
            values to parse into DataArray
        transform : affine transform
            Two dimensional affine transform for 2D linear mapping
        nodata : float or int, optional
            nodata value
        attrs : dict, optional
            additional attributes
        crs: int, dict, or str, optional
            Coordinate Reference System. Accepts EPSG codes (int or str); proj (str or dict)
            or wkt (str)

        Returns
        -------
        da : RasterDataArray
            xarray.DataArray with geospatial information
        """
        nrow, ncol = data.shape[-2:]
        dims = ("y", "x")
        if len(data.shape) == 3:
            dims = ("dim0",) + dims
        elif len(data.shape) != 2:
            raise ValueError("Only 2D and 3D arrays supported")
        _xcoords, _ycoords = gis_utils.affine_to_coords(transform, (nrow, ncol))
        da = xr.DataArray(
            data,
            dims=dims,
            coords={"y": _ycoords, "x": _xcoords},
        )
        da.raster.set_spatial_dims(x_dim="x", y_dim="y")
        da.raster.set_nodata(nodata=nodata)  # set  _FillValue attr
        if attrs:
            da.attrs.update(attrs)
        if crs is not None:
            da.raster.set_crs(input_crs=crs)
        return da

    @property
    def nodata(self):
        """Nodata value of the DataArray."""
        # first check attrs, then encoding
        nodata = self._obj.rio.nodata
        if nodata is None:
            nodata = self._obj.rio.encoded_nodata
            if nodata is not None:
                self.set_nodata(nodata)
        return nodata

    def set_nodata(self, nodata=None, logger=logger):
        """Set the nodata value as CF compliant attribute of the DataArray.

        Arguments
        ----------
        nodata: float, integer
            Nodata value for the DataArray.
            If the nodata property and argument are both None, the _FillValue
            attribute will be removed.
        """
        if nodata is None:
            nodata = self._obj.rio.nodata
            if nodata is None:
                nodata = self._obj.rio.encoded_nodata
        # Only numerical nodata values are supported
        if np.issubdtype(type(nodata), np.number):
            self._obj.rio.set_nodata(nodata, inplace=True)
            self._obj.rio.write_nodata(nodata, inplace=True)
        else:
            logger.warning("No numerical nodata value found, skipping set_nodata")
            self._obj.attrs.pop("_FillValue", None)

    def mask_nodata(self, fill_value=np.nan):
        """Mask nodata values with fill_value (default np.nan).
        Note that masking with np.nan will change integer dtypes to float.
        """
        _da = self._obj
        if self.nodata is not None and self.nodata != fill_value:
            mask = _da.notnull() if np.isnan(self.nodata) else _da != self.nodata
            _da = _da.where(mask, fill_value)
            _da.raster.set_nodata(fill_value)
        return _da

    def mask(self, mask, logger=logger):
        """Mask cells where mask equals False with the data nodata value.
        A warning is raised if no the data has no nodata value."""
        if self.nodata is not None:
            da_masked = self._obj.where(mask != 0, self.nodata)
        else:
            logger.warning("Nodata value missing, skipping mask")
            da_masked = self._obj
        return da_masked

    def _reproject(
        self,
        dst_crs,
        dst_transform,
        dst_width,
        dst_height,
        dst_nodata=np.nan,
        method="nearest",
    ):
        """Reproject a DataArray, powered by :py:meth:`rasterio.warp.reproject`."""
        resampling = getattr(Resampling, method, None)
        if resampling is None:
            raise ValueError(f"Resampling method unknown: {method}.")
        # create new DataArray for output
        xs, ys = gis_utils.affine_to_coords(dst_transform, (dst_height, dst_width))
        dst_coords = {d: self._obj.coords[d] for d in self._obj.dims}
        dst_coords.update({self.y_dim: ys, self.x_dim: xs})
        da_reproject = full(
            dst_coords,
            nodata=dst_nodata,
            dtype=self._obj.dtype,
            name=self._obj.name,
            attrs=self._obj.attrs,
            crs=dst_crs,
        )
        # apply rasterio warp reproject
        rasterio.warp.reproject(
            source=self._obj.load().data,
            destination=da_reproject.data,
            src_transform=self.transform,
            src_crs=self.crs,
            src_nodata=self.nodata,
            dst_transform=dst_transform,
            dst_crs=dst_crs,
            dst_nodata=da_reproject.raster.nodata,
            resampling=resampling,
        )
        return da_reproject

    def _reindex2d(self, index, dst_nodata=np.nan):
        """Return reindexed (reprojected) object"""
        # create new DataArray for output
        dst_coords = {d: self._obj.coords[d] for d in self._obj.dims}
        ys, xs = index.raster.ycoords, index.raster.xcoords
        dst_coords.update({self.y_dim: ys, self.x_dim: xs})
        da_reproject = full(
            dst_coords,
            nodata=dst_nodata,
            dtype=self._obj.dtype,
            name=self._obj.name,
            attrs=self._obj.attrs,
            crs=index.raster.crs,
        )
        # reproject by indexing
        shape2d = (self._obj.shape[0] if self.dim0 else 1, self.size)
        src_data = self._obj.load().data.reshape(shape2d)
        idxs = index.values
        valid = idxs >= 0
        if self.dim0:
            da_reproject.data[:, valid] = src_data[:, idxs[valid]]
        else:
            da_reproject.data[valid] = src_data[:, idxs[valid]].squeeze()
        return da_reproject

    def reproject(
        self,
        dst_crs=None,
        dst_res=None,
        dst_transform=None,
        dst_width=None,
        dst_height=None,
        dst_nodata=None,
        method="nearest",
        align=False,
    ):
        """Reproject a DataArray with geospatial coordinates, powered
        by :py:meth:`rasterio.warp.reproject`.

        Arguments
        ----------
        dst_crs: int, dict, or str, optional
            Target CRS. Accepts EPSG codes (int or str); proj (str or dict) or wkt (str)
            "utm" is accepted and will return the centroid utm zone CRS
        dst_res: tuple (x resolution, y resolution) or float, optional
            Target resolution, in units of target CRS.
        dst_transform: affine.Affine(), optional
            Target affine transformation. Will be calculated if None.
        dst_width, dst_height: int, optional
            Output file size in pixels and lines. Cannot be used together with
            resolution (dst_res).
        dst_nodata: int or float, optional
            The nodata value used to initialize the destination; it will
            remain in all areas not covered by the reprojected source. If None, the
            source nodata value will be used.
        method: str, optional
            See rasterio.warp.reproject for existing methods, by default nearest.
            Additionally "nearest_index" can be used for KDTree based downsampling.
        align: boolean, optional
            If True, align target transform to resolution

        Returns
        -------
        da_reproject : xarray.DataArray
            A reprojected DataArray.
        """

        def _reproj(da, **kwargs):
            return da.raster._reproject(**kwargs)

        # parse and check destination grid and crs
        dst_crs = self._dst_crs(dst_crs)
        dst_transform, dst_width, dst_height = self._dst_transform(
            dst_crs, dst_res, dst_transform, dst_width, dst_height, align
        )
        reproj_kwargs = dict(
            dst_crs=dst_crs,
            dst_transform=dst_transform,
            dst_width=dst_width,
            dst_height=dst_height,
        )
        # gdal resampling method with exception for index based resampling
        method = method.lower()
        if method == "nearest_index":
            index = self.nearest_index(**reproj_kwargs)
            return self.reindex2d(index, dst_nodata)
        # update reproject settings
        if dst_nodata is None:
            dst_nodata = self.nodata if self.nodata is not None else np.nan
        reproj_kwargs.update(method=method, dst_nodata=dst_nodata)
        if self._obj.chunks is None:
            da_reproj = _reproj(self._obj, **reproj_kwargs)
        else:
            # create template with dask data
            xs, ys = gis_utils.affine_to_coords(dst_transform, (dst_height, dst_width))
            dst_coords = {d: self._obj.coords[d] for d in self._obj.dims}
            dst_coords.update({self.y_dim: ys, self.x_dim: xs})
            da_temp = full(
                dst_coords,
                nodata=dst_nodata,
                dtype=self._obj.dtype,
                name=self._obj.name,
                attrs=self._obj.attrs,
                crs=dst_crs,
                lazy=True,
            )
            # chunk time and set reset chunks on other dims
            chunksize = max(self._obj.chunks[0])
            chunks = {d: chunksize if d == self.dim0 else -1 for d in self._obj.dims}
            _da = self._obj.chunk(chunks)
            da_temp = da_temp.chunk(chunks)
            da_reproj = _da.map_blocks(_reproj, kwargs=reproj_kwargs, template=da_temp)
        da_reproj.raster.set_crs(dst_crs)
        return da_reproj.raster.reset_spatial_dims_attrs()

    def reproject_like(self, other, method="nearest"):
        """Reproject a object to match the grid of ``other``.

        Arguments
        ----------
        other : xarray.DataArray or Dataset
            DataArray of the target resolution and projection.
        method : str, optional
            See :py:meth:`~hydromt.raster.RasterDataArray.reproject` for existing methods,
            by default 'nearest'.

        Returns
        --------
        da : xarray.DataArray
            Reprojected object.
        """
        # clip first; then reproject
        da = self._obj
        if self.aligned_grid(other):
            da = self.clip_bbox(other.raster.bounds)
        elif not self.identical_grid(other):
            dst_bbox = other.raster.transform_bounds(self.crs)
            da = self.clip_bbox(dst_bbox, buffer=2).raster.reproject(
                dst_crs=other.raster.crs,
                dst_transform=other.raster.transform,
                dst_width=other.raster.width,
                dst_height=other.raster.height,
                method=method,
            )
        if (
            da.raster.x_dim != other.raster.x_dim
            or da.raster.y_dim != other.raster.y_dim
        ):
            # overwrite spatial dimension names which might have been changed
            rm = {
                da.raster.x_dim: other.raster.x_dim,
                da.raster.y_dim: other.raster.y_dim,
            }
            da = da.rename(rm)
            da.raster.set_spatial_dims(
                x_dim=other.raster.x_dim, y_dim=other.raster.y_dim
            )
        # make sure coordinates are identical!
        da[other.raster.x_dim] = other.raster.xcoords
        da[other.raster.y_dim] = other.raster.ycoords
        return da

    def reindex2d(self, index, dst_nodata=None):
        """Return reprojected DataArray object based on simple reindexing using
        linear indices in ``index``, which can be calculated with
        :py:meth:`~hydromt.raster.RasterDataArray.nearest_index`.

        This is typically used to downscale time series data.

        Arguments
        ----------
        index: xarray.DataArray of intp
            DataArray with flat indices of source DataArray

        Returns
        -------
        da_reproject : xarray.DataArray
            The reindexed DataArray.
        """

        def _reindex2d(da, index, dst_nodata):
            return da.raster._reindex2d(index=index, dst_nodata=dst_nodata)

        if dst_nodata is None:
            dst_nodata = self.nodata if self.nodata is not None else np.nan
        kwargs = dict(index=index, dst_nodata=dst_nodata)
        if self._obj.chunks is None:
            da_reproj = _reindex2d(self._obj, **kwargs)
        else:
            # create template with dask data
            dst_coords = {d: self._obj.coords[d] for d in self._obj.dims}
            ys, xs = index.raster.ycoords, index.raster.xcoords
            dst_coords.update({self.y_dim: ys, self.x_dim: xs})
            da_temp = full(
                dst_coords,
                nodata=dst_nodata,
                dtype=self._obj.dtype,
                name=self._obj.name,
                attrs=self._obj.attrs,
                crs=index.raster.crs,
                lazy=True,
            )
            # chunk along first dim
            chunksize = max(self._obj.chunks[0])
            chunks = {d: chunksize if d == self.dim0 else -1 for d in self._obj.dims}
            _da = self._obj.chunk(chunks)
            da_temp = da_temp.chunk(chunks)
            # map blocks
            da_reproj = _da.map_blocks(_reindex2d, kwargs=kwargs, template=da_temp)
        da_reproj.raster.set_nodata(dst_nodata)
        return da_reproj.raster.reset_spatial_dims_attrs()

    def _interpolate_na(
        self, src_data: np.ndarray, method: str = "nearest", **kwargs
    ) -> np.ndarray:
        """Returns interpolated array"""
        data_isnan = True if self.nodata is None else np.isnan(self.nodata)
        mask = ~np.isnan(src_data) if data_isnan else src_data != self.nodata
        if not mask.any() or mask.all():
            return src_data
        if method == "rio_idw":  # NOTE: modifies src_data inplace
            # NOTE this method might also extrapolate
            interp_data = rasterio.fill.fillnodata(src_data.copy(), mask, **kwargs)
        else:
            # get valid cells D4-neighboring nodata cells to setup triangulation
            valid = np.logical_and(mask, ndimage.binary_dilation(~mask))
            xs, ys = np.meshgrid(self.xcoords.values, self.ycoords.values)
            # interpolate data at nodata cells only
            interp_data = src_data.copy()
            interp_data[~mask] = griddata(
                points=(xs[valid], ys[valid]),
                values=src_data[valid],
                xi=(xs[~mask], ys[~mask]),
                method=method,
                fill_value=self.nodata,
            )
        return interp_data

    def interpolate_na(self, method: str = "nearest", **kwargs):
        """Interpolate missing data

        Arguments
        ----------
        method: {'linear', 'nearest', 'cubic', 'rio_idw'}, optional
            {'linear', 'nearest', 'cubic'} use :py:meth:`scipy.interpolate.griddata`;
            'rio_idw' applies inverse distance weighting based on :py:meth:`rasterio.fill.fillnodata`.
        **kwargs
            Additional key-word arguments are passed to :py:meth:`rasterio.fill.fillnodata`,
            only used in combination with `method='rio_idw'`

        Returns
        -------
        xarray.DataArray
            Filled object
        """
        dim0 = self.dim0
        if dim0:
            interp_data = np.empty(self._obj.shape, dtype=self._obj.dtype)
            for i, (_, sub_xds) in enumerate(self._obj.groupby(dim0)):
                interp_data[i, ...] = self._interpolate_na(
                    sub_xds.load().data, method=method, **kwargs
                )
        else:
            interp_data = self._interpolate_na(
                self._obj.load().data, method=method, **kwargs
            )
        interp_array = xr.DataArray(
            name=self._obj.name,
            dims=self._obj.dims,
            coords=self._obj.coords,
            data=interp_data,
            attrs=self._obj.attrs,
        )
        return interp_array

    def to_raster(
        self,
        raster_path,
        driver="GTiff",
        dtype=None,
        tags=None,
        windowed=False,
        mask=False,
        logger=logger,
        **profile_kwargs,
    ):
        """Write DataArray object to a gdal-writable raster file.

        Arguments
        ----------
        raster_path: str
            The path to output the raster to.
        driver: str, optional
            The name of the GDAL/rasterio driver to use to export the raster.
            Default is "GTiff".
        dtype: str, optional
            The data type to write the raster to. Default is the datasets dtype.
        tags: dict, optional
            A dictionary of tags to write to the raster.
        windowed: bool, optional
            If True, it will write using the windows of the output raster.
            Default is False.
        mask: bool, optional
            If True, set nodata values where 'mask' coordinate equals False.
        **profile_kwargs
            Additional keyword arguments to pass into writing the raster. The
            nodata, transform, crs, count, width, and height attributes
            are ignored.

        """
        for k in ["height", "width", "count", "transform"]:
            if k in profile_kwargs:
                msg = f"{k} will be set based on the DataArray, remove the argument"
                raise ValueError(msg)
        da_out = self._obj
        # set nodata, mask, crs and dtype
        if "nodata" in profile_kwargs:
            da_out.raster.set_nodata(profile_kwargs.pop("nodata"))
        nodata = da_out.raster.nodata
        if nodata is not None and not np.isnan(nodata):
            da_out = da_out.fillna(nodata)
        elif nodata is None:
            logger.warning(f"nodata value missing for {raster_path}")
        if mask and "mask" in da_out.coords and nodata is not None:
            da_out = da_out.where(da_out.coords["mask"] != 0, nodata)
        if dtype is not None:
            da_out = da_out.astype(dtype)
        if "crs" in profile_kwargs:
            da_out.raster.set_crs(profile_kwargs.pop("crs"))
        # check dimensionality
        dim0 = da_out.raster.dim0
        count = 1
        if dim0 is not None:
            count = da_out[dim0].size
            da_out = da_out.sortby(dim0)
        # write
        if driver.lower() == "pcraster" and _compat.HAS_PCRASTER:
            for i in range(count):
                if dim0:
                    bname = basename(raster_path).split(".")[0]
                    bname = f"{bname[:8]:8s}".replace(" ", "0")
                    raster_path = join(dirname(raster_path), f"{bname}.{i+1:03d}")
                    data = da_out.isel({dim0: i}).load().squeeze().data
                else:
                    data = da_out.load().data
                gis_utils.write_map(
                    data,
                    raster_path,
                    crs=da_out.raster.crs,
                    transform=da_out.raster.transform,
                    nodata=nodata,
                    **profile_kwargs,
                )
        else:
            profile = dict(
                driver=driver,
                height=da_out.raster.height,
                width=da_out.raster.width,
                count=count,
                dtype=str(da_out.dtype),
                crs=da_out.raster.crs,
                transform=da_out.raster.transform,
                nodata=nodata,
                **profile_kwargs,
            )
            with rasterio.open(raster_path, "w", **profile) as dst:
                if windowed:
                    window_iter = dst.block_windows(1)
                else:
                    window_iter = [(None, None)]
                for _, window in window_iter:
                    if window is not None:
                        row_slice, col_slice = window.toslices()
                        sel = {self.x_dim: col_slice, self.y_dim: row_slice}
                        data = da_out.isel(sel).load().values
                    else:
                        data = da_out.load().values
                    if data.ndim == 2:
                        dst.write(data, 1, window=window)
                    else:
                        dst.write(data, window=window)
                if tags is not None:
                    dst.update_tags(**tags)

    def vectorize(self, connectivity=8):
        """Return geometry of grouped pixels with the same value in a DataArray object.

        Arguments
        ---------
        connectivity : int, optional
            Use 4 or 8 pixel connectivity for grouping pixels into features, by default 8

        Returns
        -------
        gdf : geopandas.GeoDataFrame
            Geometry of grouped pixels.
        """
        data = self._obj.values
        data_isnan = True if self.nodata is None else np.isnan(self.nodata)
        mask = ~np.isnan(data) if data_isnan else data != self.nodata
        feats_gen = features.shapes(
            data,
            mask=mask,
            transform=self.transform,
            connectivity=connectivity,
        )
        feats = [
            {"geometry": geom, "properties": {"value": idx}}
            for geom, idx in list(feats_gen)
        ]
        if len(feats) == 0:  # return empty GeoDataFrame
            return gpd.GeoDataFrame()
        crs = self.crs
        if crs is None and crs.to_epsg() is not None:
            crs = crs.to_epsg()  # not all CRS have an EPSG code
        gdf = gpd.GeoDataFrame.from_features(feats, crs=crs)
        gdf.index = gdf.index.astype(self._obj.dtype)
        return gdf


@xr.register_dataset_accessor("raster")
class RasterDataset(XRasterBase):
    """This is the GIS extension for :class:`xarray.Dataset`"""

    @property
    def vars(self):
        """list: Returns non-coordinate varibles"""
        return list(self._obj.data_vars.keys())

    def mask_nodata(self):
        """Mask nodata values with np.nan.
        Note this will change integer dtypes to float.
        """
        ds_out = self._obj
        for var in self.vars:
            ds_out[var] = ds_out[var].raster.mask_nodata()
        return ds_out

    def mask(self, mask):
        """Mask cells where mask equals False with the data nodata value.
        A warning is raised if no the data has no nodata value."""
        ds_out = self._obj
        for var in self.vars:
            ds_out[var] = ds_out[var].raster.mask(mask)
        return ds_out

    @staticmethod
    def from_numpy(data_vars, transform, attrs=None, crs=None):
        """Transform multiple numpy arrays to a Dataset object.
        The arrays should have identical shape.

        Arguments
        ---------
        data_vars: - dict-like
            A mapping from variable names to numpy arrays. The following notations
            are accepted:

            * {var_name: array-like}
            * {var_name: (array-like, nodata)}
            * {var_name: (array-like, nodata, attrs)}
        transform : affine transform
            Two dimensional affine transform for 2D linear mapping
        attrs : dict, optional
            additional global attributes
        crs: int, dict, or str, optional
            Coordinate Reference System. Accepts EPSG codes (int or str); proj (str or dict)

        Returns
        -------
        ds : xr.Dataset
            Dataset of data_vars arrays
        """
        da_lst = list()
        for i, (name, data) in enumerate(data_vars.items()):
            args = ()
            if isinstance(data, tuple):
                data, args = data[0], data[1:]
            da = RasterDataArray.from_numpy(data, transform, *args)
            da.name = name
            if i > 0 and da.shape[-2:] != da_lst[0].shape[-2:]:
                raise xr.MergeError(f"Data shapes do not match.")
            da_lst.append(da)
        ds = xr.merge(da_lst)
        if attrs is not None:
            ds.attrs.update(attrs)
        if crs is not None:
            ds.raster.set_crs(input_crs=crs)
            ds = ds.raster.reset_spatial_dims_attrs()
        return ds

    def reproject(
        self,
        dst_crs=None,
        dst_res=None,
        dst_transform=None,
        dst_width=None,
        dst_height=None,
        method="nearest",
        align=False,
    ):
        """Reproject a Dataset object, powered by :py:meth:`rasterio.warp.reproject`.

        Arguments
        ----------
        dst_crs: int, dict, or str, optional
            Target CRS. Accepts EPSG codes (int or str); proj (str or dict) or wkt (str)
            "utm" is accepted and will return the centroid utm zone CRS
        dst_res: tuple (x resolution, y resolution) or float, optional
            Target resolution, in units of target CRS.
        dst_transform: affine.Affine(), optional
            Target affine transformation. Will be calculated if None.
        dst_width, dst_height: int, optional
            Output file size in pixels and lines. Cannot be used together with
            resolution (dst_res).
        method: str, optional
            See :py:meth:`rasterio.warp.reproject` for existing methods, by default nearest.
            Additionally "nearest_index" can be used for KDTree based downsampling.
        align: boolean, optional
            If True, align target transform to resolution

        Returns
        --------
        ds_out : xarray.Dataset
            A reprojected Dataset.
        """
        reproj_kwargs = dict(
            dst_crs=dst_crs,
            dst_res=dst_res,
            dst_transform=dst_transform,
            dst_width=dst_width,
            dst_height=dst_height,
            align=align,
        )
        if isinstance(method, str) and method == "nearest_index":
            index = self.nearest_index(**reproj_kwargs)  # reuse same index !
            ds = self.reindex2d(index)
        else:
            if isinstance(method, str):
                method = {var: method for var in self.vars}
            elif not isinstance(method, dict):
                raise ValueError("Method should be a dictionary mapping or string.")
            ds = xr.Dataset(attrs=self._obj.attrs)
            for var in method:
                ds[var] = self._obj[var].raster.reproject(
                    method=method[var], **reproj_kwargs
                )
        return ds

    def interpolate_na(self, method: str = "nearest", **kwargs):
        """Interpolate missing data

        Arguments
        ----------
        method: {'linear', 'nearest', 'cubic', 'rio_idw'}, optional
            {'linear', 'nearest', 'cubic'} use :py:meth:`scipy.interpolate.griddata`;
            'rio_idw' applies inverse distance weighting based on :py:meth:`rasterio.fill.fillnodata`.
        **kwargs
            Additional key-word arguments are passed to :py:meth:`rasterio.fill.fillnodata`,
            only used in combination with `method='rio_idw'`

        Returns
        -------
        xarray.Dataset
            Filled object
        """
        ds_out = xr.Dataset(attrs=self._obj.attrs)
        for var in self.vars:
            ds_out[var] = self._obj[var].raster.interpolate_na(method=method, **kwargs)
        return ds_out

    def reproject_like(self, other, method="nearest"):
        """Reproject a Dataset object to match the resolution, projection,
        and region of ``other``.

        Arguments
        ----------
        other: :xarray.DataArray of Dataset
            DataArray of the target resolution and projection.
        method: dict, optional
            Reproject method mapping. If a string is provided all variables are
            reprojecte with the same method. See
            :py:meth:`~hydromt.raster.RasterDataArray.reproject` for existing methods,
            by default nearest.

        Returns
        --------
        ds_out : xarray.Dataset
            Reprojected Dataset
        """
        ds = self._obj
        if self.aligned_grid(other):
            ds = self.clip_bbox(other.raster.bounds)
        elif not self.identical_grid(other):
            dst_bbox = other.raster.transform_bounds(self.crs)
            ds = self.clip_bbox(dst_bbox, buffer=2).raster.reproject(
                dst_crs=other.raster.crs,
                dst_transform=other.raster.transform,
                dst_width=other.raster.width,
                dst_height=other.raster.height,
                method=method,
            )
        if (
            ds.raster.x_dim != other.raster.x_dim
            or ds.raster.y_dim != other.raster.y_dim
        ):
            # overwrite spatial dimension names which might have been changed
            rm = {
                ds.raster.x_dim: other.raster.x_dim,
                ds.raster.y_dim: other.raster.y_dim,
            }
            ds = ds.rename(rm)
            ds.raster.set_spatial_dims(
                x_dim=other.raster.x_dim, y_dim=other.raster.y_dim
            )
        # make sure coordinates are identical!
        ds[other.raster.x_dim] = other.raster.xcoords
        ds[other.raster.y_dim] = other.raster.ycoords
        return ds

    def reindex2d(self, index):
        """Return reprojected Dataset object based on simple reindexing using
        linear indices in ``index``, which can be calculated with
        :py:meth:`~hydromt.raster.RasterDataArray.nearest_index`.

        Arguments
        ----------
        index: xarray.DataArray of intp
            DataArray with flat indices of source DataArray

        Returns
        --------
        ds_out : xarray.Dataset
            The reindexed dataset
        """
        ds_out = xr.Dataset(attrs=self._obj.attrs)
        for var in self.vars:
            ds_out[var] = self._obj[var].raster.reindex2d(index=index)
        return ds_out

    def to_mapstack(
        self,
        root,
        driver="GTiff",
        dtype=None,
        tags=None,
        windowed=False,
        mask=False,
        prefix="",
        postfix="",
        pcr_vs_map=gis_utils.PCR_VS_MAP,
        logger=logger,
        **profile_kwargs,
    ):
        """Write the Dataset object to one gdal-writable raster files per variable.
        The files are written to the ``root`` directory using the following filename
        ``<prefix><variable_name><postfix>.<ext>``.

        Arguments
        ----------
        root : str
            The path to output the raster to. It is created if it does not yet exist.
        driver : str, optional
            The name of the GDAL/rasterio driver to use to export the raster.
            Default is "GTiff".
        dtype : str, optional
            The data type to write the raster to. Default is the datasets dtype.
        tags : dict, optional
            A dictionary of tags to write to the raster.
        windowed : bool, optional
            If True, it will write using the windows of the output raster.
            Default is False.
        prefix : str, optional
            Prefix to filenames in mapstack
        postfix : str, optional
            Postfix to filenames in mapstack
        pcr_vs_map : dict, optional
            Only for PCRaster driver: <variable name> : <PCRaster type> key-value pairs
            e.g.: {'dem': 'scalar'}, see https://www.gdal.org/frmt_various.html#PCRaster
        **profile_kwargs
            Additional keyword arguments to pass into writing the raster. The
            nodata, transform, crs, count, width, and height attributes
            are ignored.

        """
        if driver not in gis_utils.GDAL_EXT_CODE_MAP:
            raise ValueError(f"Extension unknown for driver: {driver}")
        ext = gis_utils.GDAL_EXT_CODE_MAP.get(driver)
        if not isdir(root):
            os.makedirs(root)
        with tempfile.TemporaryDirectory() as tmpdir:
            if driver == "PCRaster" and _compat.HAS_PCRASTER:
                clone_path = gis_utils.write_clone(
                    tmpdir,
                    gdal_transform=self.transform.to_gdal(),
                    wkt_projection=None if self.crs is None else self.crs.to_wkt(),
                    shape=self.shape,
                )
                profile_kwargs.update({"clone_path": clone_path})
            for var in self.vars:
                if "/" in var:
                    # variables with in subfolders
                    folders = "/".join(var.split("/")[:-1])
                    if not isdir(join(root, folders)):
                        os.makedirs(join(root, folders))
                    var0 = var.split("/")[-1]
                    raster_path = join(root, folders, f"{prefix}{var0}{postfix}.{ext}")
                else:
                    raster_path = join(root, f"{prefix}{var}{postfix}.{ext}")
                if driver == "PCRaster":
                    profile_kwargs.update({"pcr_vs": pcr_vs_map.get(var, "scalar")})
                self._obj[var].raster.to_raster(
                    raster_path,
                    driver=driver,
                    dtype=dtype,
                    tags=tags,
                    windowed=windowed,
                    mask=mask,
                    logger=logger,
                    **profile_kwargs,
                )<|MERGE_RESOLUTION|>--- conflicted
+++ resolved
@@ -181,7 +181,6 @@
     @property
     def crs(self):
         """Return Coordinate Reference System as :py:meth:`pyproj.CRS` object."""
-<<<<<<< HEAD
         if "crs_wkt" not in self.attrs:
             self.set_crs()
         if "crs_wkt" in self.attrs:
@@ -234,15 +233,6 @@
 
     def __init__(self, xarray_obj):
         super(XRasterBase, self).__init__(xarray_obj)
-=======
-        if "epsg" in self.attrs:
-            crs = CRS.from_epsg(self.attrs["epsg"])
-        elif "crs_wkt" in self.attrs:
-            crs = CRS.from_wkt(self.attrs["crs_wkt"])
-        else:
-            crs = self.set_crs()
-        return crs
->>>>>>> 8c6750c9
 
     @property
     def x_dim(self):
@@ -310,57 +300,6 @@
         if check_x == False or check_y == False:
             raise ValueError("raster only applies to regular grids")
 
-<<<<<<< HEAD
-=======
-    def set_crs(self, input_crs=None) -> CRS:
-        """Set the Coordinate Reference System.
-
-        Arguments
-        ----------
-        input_crs: int, dict, or str, optional
-            Coordinate Reference System. Anything accepted by :py:meth:`pyproj.CRS.from_user_input`
-
-        Returns
-        -------
-        crs: CRS object
-        """
-        crs_names = ["crs_wkt", "crs", "epsg"]
-        # user defined
-        if input_crs is not None:
-            input_crs = CRS.from_user_input(input_crs)
-        # look in grid_mapping and data variable attributes
-        else:
-            names = [GEO_MAP_COORD, None]
-            names.extend([k for k in self._obj.coords.keys() if k != GEO_MAP_COORD])
-            if isinstance(self._obj, xr.Dataset):
-                names.extend(self.vars)
-            # check GEO_MAP_COORD attrs first, then global attrs, then other coords and variables
-            for var in names:
-                if input_crs is not None:
-                    break
-                for name in crs_names:
-                    attrs = self._obj[var].attrs if var else self._obj.attrs
-                    if name in attrs:
-                        crs = attrs.pop(name)
-                        # avoid Warning 1: +init=epsg:XXXX syntax is deprecated
-                        crs = crs.strip("+init=") if isinstance(crs, str) else crs
-                        try:
-                            input_crs = CRS.from_user_input(crs)
-                            break
-                        except:
-                            pass
-        # write crs to GEO_MAP_COORD attrs
-        if input_crs is not None:
-            for name in crs_names + ["spatial_ref"]:  # remove old crs attrs
-                self.attrs.pop(name, None)
-            self.set_attrs(**input_crs.to_cf())
-            self.set_attrs(spatial_ref=self.attrs["crs_wkt"])  # for gdal
-            epsg = input_crs.to_epsg()
-            if epsg is not None:
-                self.set_attrs(epsg=epsg)
-        return input_crs
-
->>>>>>> 8c6750c9
     def reset_spatial_dims_attrs(self):
         """Reset spatial dimension names and attributes to make CF-compliant
         Requires CRS attribute."""
