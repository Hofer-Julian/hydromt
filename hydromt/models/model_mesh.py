--- conflicted
+++ resolved
@@ -421,28 +421,10 @@
             if crs is None and hasattr(crs, "to_epsg"):
                 crs = crs.to_epsg()  # not all CRS have an EPSG code
             region = gpd.GeoDataFrame(geometry=[box(*self.bounds)], crs=crs)
-<<<<<<< HEAD
         return region
 
     @property
     def mesh_gdf(self) -> gpd.GeoDataFrame:
         """Returns geometry of mesh as a gpd.GeoDataFrame"""
         if self._mesh is not None:
-            return self._mesh.ugrid.grid.to_geodataframe()
-
-    def _test_model_api(self) -> List:
-        """Test compliance with HydroMT MeshModel API.
-
-        Returns
-        -------
-        non_compliant: list
-            List of objects that are non-compliant with the model API structure.
-        """
-        non_compliant = super()._test_model_api()
-        # Mesh instance
-        if self.mesh is not None and not isinstance(self.mesh, xu.UgridDataset):
-            non_compliant.append("mesh")
-        return non_compliant
-=======
-        return region
->>>>>>> c78d5923
+            return self._mesh.ugrid.grid.to_geodataframe()