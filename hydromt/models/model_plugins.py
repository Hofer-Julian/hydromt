--- conflicted
+++ resolved
@@ -82,15 +82,13 @@
     """
     _str = f"{ep.name} = {ep.module_name}.{ep.object_name}"
     try:
-        # plugins[ep.name] = ep.load()
         model_class = ep.load()
-<<<<<<< HEAD
         if not issubclass(model_class, Model):
             raise ValueError(f"Model plugin type not recognized '{_str}'")
         logger.debug(f"Loaded model plugin {_str}")
+        return model_class
     except (ModuleNotFoundError, AttributeError) as err:
         raise ImportError(f"Error while loading model plugin '{_str}' ({err})")
-    return model_class
 
 
 class ModelCatalog:
@@ -157,15 +155,4 @@
         return self._eps[name]
 
     def __iter__(self) -> Iterator:
-        return iter(self.eps)
-=======
-        if module is not None:
-            setattr(module, model_class.__name__, model_class)
-        logger.debug(
-            f"Loaded model plugin '{ep.name} = {ep.module_name}.{ep.object_name}' ({ep.distro.version})"
-        )
-        return model_class
-    except (ModuleNotFoundError, AttributeError) as err:
-        logger.exception(f"Error while loading entrypoint {ep.name}: {str(err)}")
-        return None
->>>>>>> 3370a7f1
+        return iter(self.eps)