--- conflicted
+++ resolved
@@ -8,42 +8,6 @@
 # required for accessor style documentation
 from xarray import DataArray, Dataset
 
-<<<<<<< HEAD
-try:
-    import pygeos
-
-    gpd.options.use_pygeos = True
-except ImportError:
-    pass
-
-try:
-    import pcraster as pcr
-
-    HAS_PCRASTER = True
-except ImportError:
-    HAS_PCRASTER = False
-
-
-def _has_xugrid():
-    try:
-        import xugrid
-
-        return True
-    except ImportError:
-        return False
-
-
-def _has_pyeto():
-    try:
-        import pyeto
-
-        return True
-    except ImportError:
-        return False
-
-
-=======
->>>>>>> e1b79bb0
 # submoduls
 from . import cli, workflows, stats, flw, raster, vector
 
