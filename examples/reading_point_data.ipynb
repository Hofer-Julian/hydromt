--- conflicted
+++ resolved
@@ -269,11 +269,7 @@
    "name": "python",
    "nbconvert_exporter": "python",
    "pygments_lexer": "ipython3",
-<<<<<<< HEAD
-   "version": "3.10.6 | packaged by conda-forge | (main, Aug 22 2022, 20:30:19) [MSC v.1929 64 bit (AMD64)]"
-=======
    "version": "3.10.8"
->>>>>>> b4753e42
   },
   "vscode": {
    "interpreter": {
